--- conflicted
+++ resolved
@@ -347,13 +347,13 @@
 #$tiny_psnr $pcm_dst $pcm_ref 2 1024
 fi
 
-<<<<<<< HEAD
 if [ -n "$do_g723_1" ] ; then
 do_audio_encoding g723_1.tco "-b:a 6.3k -ac 1 -ar 8000 -acodec g723_1"
-=======
+do_audio_decoding
+fi
+
 if [ -n "$do_g722" ] ; then
 do_audio_encoding g722.wav "-b 64k -ac 1 -ar 16000 -acodec g722"
->>>>>>> 52401b82
 do_audio_decoding
 fi
 
