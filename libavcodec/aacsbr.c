--- conflicted
+++ resolved
@@ -933,13 +933,9 @@
         }
         break;
     default:
-<<<<<<< HEAD
         // some files contain 0-padding
         if (bs_extension_id || *num_bits_left > 16 || show_bits(gb, *num_bits_left))
-            av_log_missing_feature(ac->avctx, "Reserved SBR extensions are", 1);
-=======
-        av_log_missing_feature(ac->avctx, "Reserved SBR extensions", 1);
->>>>>>> 8b8899ac
+            av_log_missing_feature(ac->avctx, "Reserved SBR extensions", 1);
         skip_bits_long(gb, *num_bits_left); // bs_fill_bits
         *num_bits_left = 0;
         break;
