include $(SUBDIR)../config.mak

NAME = avcodec
FFLIBS = avutil

HEADERS = avcodec.h                                                     \
          avfft.h                                                       \
          dxva2.h                                                       \
          old_codec_ids.h                                               \
          vaapi.h                                                       \
          vda.h                                                         \
          vdpau.h                                                       \
          version.h                                                     \
          xvmc.h                                                        \

OBJS = allcodecs.o                                                      \
       audioconvert.o                                                   \
       avpacket.o                                                       \
       avpicture.o                                                      \
       bitstream.o                                                      \
       bitstream_filter.o                                               \
       codec_desc.o                                                     \
       fmtconvert.o                                                     \
       imgconvert.o                                                     \
       mathtables.o                                                     \
       options.o                                                        \
       parser.o                                                         \
       raw.o                                                            \
       rawdec.o                                                         \
       resample.o                                                       \
       resample2.o                                                      \
       utils.o                                                          \

# parts needed for many different codecs
OBJS-$(CONFIG_AANDCTTABLES)            += aandcttab.o
OBJS-$(CONFIG_AC3DSP)                  += ac3dsp.o
OBJS-$(CONFIG_AUDIO_FRAME_QUEUE)       += audio_frame_queue.o
OBJS-$(CONFIG_CRYSTALHD)               += crystalhd.o
OBJS-$(CONFIG_DCT)                     += dct.o dct32_fixed.o dct32_float.o
OBJS-$(CONFIG_DXVA2)                   += dxva2.o
OBJS-$(CONFIG_DSPUTIL)                 += dsputil.o faanidct.o          \
                                          simple_idct.o jrevdct.o
OBJS-$(CONFIG_ENCODERS)                += faandct.o jfdctfst.o jfdctint.o
OBJS-$(CONFIG_ERROR_RESILIENCE)        += error_resilience.o
FFT-OBJS-$(CONFIG_HARDCODED_TABLES)    += cos_tables.o cos_fixed_tables.o
OBJS-$(CONFIG_FFT)                     += avfft.o fft_fixed.o fft_float.o \
                                          $(FFT-OBJS-yes)
OBJS-$(CONFIG_GOLOMB)                  += golomb.o
OBJS-$(CONFIG_H264CHROMA)              += h264chroma.o
OBJS-$(CONFIG_H264DSP)                 += h264dsp.o h264idct.o
OBJS-$(CONFIG_H264PRED)                += h264pred.o
OBJS-$(CONFIG_H264QPEL)                += h264qpel.o
OBJS-$(CONFIG_HPELDSP)                 += hpeldsp.o
OBJS-$(CONFIG_HUFFMAN)                 += huffman.o
OBJS-$(CONFIG_LIBXVID)                 += libxvid_rc.o
OBJS-$(CONFIG_LPC)                     += lpc.o
OBJS-$(CONFIG_LSP)                     += lsp.o
OBJS-$(CONFIG_MDCT)                    += mdct_fixed.o mdct_float.o
OBJS-$(CONFIG_MPEGAUDIO)               += mpegaudio.o mpegaudiodata.o   \
                                          mpegaudiodecheader.o
OBJS-$(CONFIG_MPEGAUDIODSP)            += mpegaudiodsp.o                \
                                          mpegaudiodsp_data.o           \
                                          mpegaudiodsp_fixed.o          \
                                          mpegaudiodsp_float.o
OBJS-$(CONFIG_MPEGVIDEO)               += mpegvideo.o mpegvideo_motion.o
OBJS-$(CONFIG_MPEGVIDEOENC)            += mpegvideo_enc.o mpeg12data.o  \
                                          motion_est.o ratecontrol.o
OBJS-$(CONFIG_RANGECODER)              += rangecoder.o
RDFT-OBJS-$(CONFIG_HARDCODED_TABLES)   += sin_tables.o
OBJS-$(CONFIG_RDFT)                    += rdft.o $(RDFT-OBJS-yes)
OBJS-$(CONFIG_SHARED)                  += log2_tab.o
OBJS-$(CONFIG_SINEWIN)                 += sinewin.o
OBJS-$(CONFIG_VAAPI)                   += vaapi.o
OBJS-$(CONFIG_VDPAU)                   += vdpau.o
OBJS-$(CONFIG_VIDEODSP)                += videodsp.o
OBJS-$(CONFIG_VP3DSP)                  += vp3dsp.o

# decoders/encoders
OBJS-$(CONFIG_ZERO12V_DECODER)         += 012v.o
OBJS-$(CONFIG_A64MULTI_ENCODER)        += a64multienc.o elbg.o
OBJS-$(CONFIG_A64MULTI5_ENCODER)       += a64multienc.o elbg.o
OBJS-$(CONFIG_AAC_DECODER)             += aacdec.o aactab.o aacsbr.o aacps.o \
                                          aacadtsdec.o mpeg4audio.o kbdwin.o \
                                          sbrdsp.o aacpsdsp.o
OBJS-$(CONFIG_AAC_ENCODER)             += aacenc.o aaccoder.o    \
                                          aacpsy.o aactab.o      \
                                          psymodel.o iirfilter.o \
                                          mpeg4audio.o kbdwin.o
OBJS-$(CONFIG_AASC_DECODER)            += aasc.o msrledec.o
OBJS-$(CONFIG_AC3_DECODER)             += ac3dec.o ac3dec_data.o ac3.o kbdwin.o
OBJS-$(CONFIG_AC3_ENCODER)             += ac3enc_float.o ac3enc.o ac3tab.o \
                                          ac3.o kbdwin.o
OBJS-$(CONFIG_AC3_FIXED_ENCODER)       += ac3enc_fixed.o ac3enc.o ac3tab.o ac3.o
OBJS-$(CONFIG_AIC_DECODER)             += aic.o
OBJS-$(CONFIG_ALAC_DECODER)            += alac.o alac_data.o
OBJS-$(CONFIG_ALAC_ENCODER)            += alacenc.o alac_data.o
OBJS-$(CONFIG_ALS_DECODER)             += alsdec.o bgmc.o mpeg4audio.o
OBJS-$(CONFIG_AMRNB_DECODER)           += amrnbdec.o celp_filters.o   \
                                          celp_math.o acelp_filters.o \
                                          acelp_vectors.o             \
                                          acelp_pitch_delay.o
OBJS-$(CONFIG_AMRWB_DECODER)           += amrwbdec.o celp_filters.o   \
                                          celp_math.o acelp_filters.o \
                                          acelp_vectors.o             \
                                          acelp_pitch_delay.o
OBJS-$(CONFIG_AMV_DECODER)             += sp5xdec.o mjpegdec.o mjpeg.o
OBJS-$(CONFIG_AMV_ENCODER)             += mjpegenc.o mjpeg.o           \
                                          mpegvideo_enc.o motion_est.o \
                                          ratecontrol.o mpeg12data.o   \
                                          mpegvideo.o
OBJS-$(CONFIG_ANM_DECODER)             += anm.o
OBJS-$(CONFIG_ANSI_DECODER)            += ansi.o cga_data.o
OBJS-$(CONFIG_APE_DECODER)             += apedec.o
OBJS-$(CONFIG_SSA_DECODER)             += assdec.o ass.o ass_split.o
OBJS-$(CONFIG_SSA_ENCODER)             += assenc.o ass.o
OBJS-$(CONFIG_ASS_DECODER)             += assdec.o ass.o ass_split.o
OBJS-$(CONFIG_ASS_ENCODER)             += assenc.o ass.o
OBJS-$(CONFIG_ASV1_DECODER)            += asvdec.o asv.o mpeg12data.o
OBJS-$(CONFIG_ASV1_ENCODER)            += asvenc.o asv.o mpeg12data.o
OBJS-$(CONFIG_ASV2_DECODER)            += asvdec.o asv.o mpeg12data.o
OBJS-$(CONFIG_ASV2_ENCODER)            += asvenc.o asv.o mpeg12data.o
OBJS-$(CONFIG_ATRAC1_DECODER)          += atrac1.o atrac.o
OBJS-$(CONFIG_ATRAC3_DECODER)          += atrac3.o atrac.o
OBJS-$(CONFIG_AURA_DECODER)            += cyuv.o
OBJS-$(CONFIG_AURA2_DECODER)           += aura.o
OBJS-$(CONFIG_AVRN_DECODER)            += avrndec.o mjpegdec.o mjpeg.o
OBJS-$(CONFIG_AVRP_DECODER)            += r210dec.o
OBJS-$(CONFIG_AVRP_ENCODER)            += r210enc.o
OBJS-$(CONFIG_AVS_DECODER)             += avs.o
OBJS-$(CONFIG_AVUI_DECODER)            += avuidec.o
OBJS-$(CONFIG_AVUI_ENCODER)            += avuienc.o
OBJS-$(CONFIG_AYUV_DECODER)            += v408dec.o
OBJS-$(CONFIG_AYUV_ENCODER)            += v408enc.o
OBJS-$(CONFIG_BETHSOFTVID_DECODER)     += bethsoftvideo.o
OBJS-$(CONFIG_BFI_DECODER)             += bfi.o
OBJS-$(CONFIG_BINK_DECODER)            += bink.o binkdsp.o
OBJS-$(CONFIG_BINKAUDIO_DCT_DECODER)   += binkaudio.o wma.o wma_common.o
OBJS-$(CONFIG_BINKAUDIO_RDFT_DECODER)  += binkaudio.o wma.o wma_common.o
OBJS-$(CONFIG_BINTEXT_DECODER)         += bintext.o cga_data.o
OBJS-$(CONFIG_BMP_DECODER)             += bmp.o msrledec.o
OBJS-$(CONFIG_BMP_ENCODER)             += bmpenc.o
OBJS-$(CONFIG_BMV_VIDEO_DECODER)       += bmv.o
OBJS-$(CONFIG_BMV_AUDIO_DECODER)       += bmv.o
OBJS-$(CONFIG_BRENDER_PIX_DECODER)     += brender_pix.o
OBJS-$(CONFIG_C93_DECODER)             += c93.o
OBJS-$(CONFIG_CAVS_DECODER)            += cavs.o cavsdec.o cavsdsp.o \
                                          cavsdata.o mpeg12data.o
OBJS-$(CONFIG_CDGRAPHICS_DECODER)      += cdgraphics.o
OBJS-$(CONFIG_CDXL_DECODER)            += cdxl.o
OBJS-$(CONFIG_CINEPAK_DECODER)         += cinepak.o
OBJS-$(CONFIG_CLJR_DECODER)            += cljr.o
OBJS-$(CONFIG_CLJR_ENCODER)            += cljr.o
OBJS-$(CONFIG_CLLC_DECODER)            += cllc.o
OBJS-$(CONFIG_COOK_DECODER)            += cook.o
OBJS-$(CONFIG_COMFORTNOISE_DECODER)    += cngdec.o celp_filters.o
OBJS-$(CONFIG_COMFORTNOISE_ENCODER)    += cngenc.o
OBJS-$(CONFIG_CPIA_DECODER)            += cpia.o
OBJS-$(CONFIG_CSCD_DECODER)            += cscd.o
OBJS-$(CONFIG_CYUV_DECODER)            += cyuv.o
OBJS-$(CONFIG_DCA_DECODER)             += dcadec.o dca.o dcadsp.o      \
                                          synth_filter.o
OBJS-$(CONFIG_DCA_ENCODER)             += dcaenc.o dca.o
OBJS-$(CONFIG_DIRAC_DECODER)           += diracdec.o dirac.o diracdsp.o \
                                          dirac_arith.o mpeg12data.o dirac_dwt.o
OBJS-$(CONFIG_DFA_DECODER)             += dfa.o
OBJS-$(CONFIG_DNXHD_DECODER)           += dnxhddec.o dnxhddata.o
OBJS-$(CONFIG_DNXHD_ENCODER)           += dnxhdenc.o dnxhddata.o
OBJS-$(CONFIG_DPX_DECODER)             += dpx.o
OBJS-$(CONFIG_DPX_ENCODER)             += dpxenc.o
OBJS-$(CONFIG_DSICINAUDIO_DECODER)     += dsicinav.o
OBJS-$(CONFIG_DSICINVIDEO_DECODER)     += dsicinav.o
OBJS-$(CONFIG_DVBSUB_DECODER)          += dvbsubdec.o
OBJS-$(CONFIG_DVBSUB_ENCODER)          += dvbsub.o
OBJS-$(CONFIG_DVDSUB_DECODER)          += dvdsubdec.o
OBJS-$(CONFIG_DVDSUB_ENCODER)          += dvdsubenc.o
OBJS-$(CONFIG_DVVIDEO_DECODER)         += dvdec.o dv.o dvdata.o dv_profile.o
OBJS-$(CONFIG_DVVIDEO_ENCODER)         += dv.o dvdata.o dv_profile.o
OBJS-$(CONFIG_DXA_DECODER)             += dxa.o
OBJS-$(CONFIG_DXTORY_DECODER)          += dxtory.o
OBJS-$(CONFIG_EAC3_DECODER)            += eac3dec.o eac3_data.o
OBJS-$(CONFIG_EAC3_ENCODER)            += eac3enc.o eac3_data.o
OBJS-$(CONFIG_EACMV_DECODER)           += eacmv.o
OBJS-$(CONFIG_EAMAD_DECODER)           += eamad.o eaidct.o mpeg12.o \
                                          mpeg12data.o
OBJS-$(CONFIG_EATGQ_DECODER)           += eatgq.o eaidct.o
OBJS-$(CONFIG_EATGV_DECODER)           += eatgv.o
OBJS-$(CONFIG_EATQI_DECODER)           += eatqi.o eaidct.o mpeg12dec.o  \
                                          mpeg12.o mpeg12data.o
OBJS-$(CONFIG_EIGHTBPS_DECODER)        += 8bps.o
OBJS-$(CONFIG_EIGHTSVX_EXP_DECODER)    += 8svx.o
OBJS-$(CONFIG_EIGHTSVX_FIB_DECODER)    += 8svx.o
OBJS-$(CONFIG_ESCAPE124_DECODER)       += escape124.o
OBJS-$(CONFIG_ESCAPE130_DECODER)       += escape130.o
OBJS-$(CONFIG_EVRC_DECODER)            += evrcdec.o acelp_vectors.o lsp.o
OBJS-$(CONFIG_EXR_DECODER)             += exr.o
OBJS-$(CONFIG_FFV1_DECODER)            += ffv1dec.o ffv1.o
OBJS-$(CONFIG_FFV1_ENCODER)            += ffv1enc.o ffv1.o
OBJS-$(CONFIG_FFVHUFF_DECODER)         += huffyuv.o huffyuvdec.o
OBJS-$(CONFIG_FFVHUFF_ENCODER)         += huffyuv.o huffyuvenc.o
OBJS-$(CONFIG_FFWAVESYNTH_DECODER)     += ffwavesynth.o
OBJS-$(CONFIG_FLAC_DECODER)            += flacdec.o flacdata.o flac.o flacdsp.o
OBJS-$(CONFIG_FLAC_ENCODER)            += flacenc.o flacdata.o flac.o flacdsp.o vorbis_data.o
OBJS-$(CONFIG_FLASHSV_DECODER)         += flashsv.o
OBJS-$(CONFIG_FLASHSV_ENCODER)         += flashsvenc.o
OBJS-$(CONFIG_FLASHSV2_ENCODER)        += flashsv2enc.o
OBJS-$(CONFIG_FLASHSV2_DECODER)        += flashsv.o
OBJS-$(CONFIG_FLIC_DECODER)            += flicvideo.o
OBJS-$(CONFIG_FOURXM_DECODER)          += 4xm.o
OBJS-$(CONFIG_FRAPS_DECODER)           += fraps.o
OBJS-$(CONFIG_FRWU_DECODER)            += frwu.o
OBJS-$(CONFIG_G723_1_DECODER)          += g723_1.o acelp_vectors.o \
                                          celp_filters.o celp_math.o
OBJS-$(CONFIG_G723_1_ENCODER)          += g723_1.o acelp_vectors.o celp_math.o
OBJS-$(CONFIG_G729_DECODER)            += g729dec.o lsp.o celp_math.o acelp_filters.o acelp_pitch_delay.o acelp_vectors.o g729postfilter.o
OBJS-$(CONFIG_GIF_DECODER)             += gifdec.o lzw.o
OBJS-$(CONFIG_GIF_ENCODER)             += gif.o lzwenc.o
OBJS-$(CONFIG_GSM_DECODER)             += gsmdec.o gsmdec_data.o msgsmdec.o
OBJS-$(CONFIG_GSM_MS_DECODER)          += gsmdec.o gsmdec_data.o msgsmdec.o
OBJS-$(CONFIG_H261_DECODER)            += h261dec.o h261data.o h261.o
OBJS-$(CONFIG_H261_ENCODER)            += h261enc.o h261data.o h261.o
OBJS-$(CONFIG_H263_DECODER)            += h263dec.o h263.o ituh263dec.o        \
                                          mpeg4video.o mpeg4videodec.o flvdec.o\
                                          intelh263dec.o
OBJS-$(CONFIG_H263_ENCODER)            += mpeg4videoenc.o mpeg4video.o  \
                                          h263.o ituh263enc.o flvenc.o
OBJS-$(CONFIG_H264_DECODER)            += h264.o                               \
                                          h264_loopfilter.o h264_direct.o      \
                                          cabac.o h264_sei.o h264_ps.o         \
                                          h264_refs.o h264_cavlc.o h264_cabac.o
OBJS-$(CONFIG_H264_VDA_DECODER)        += vda_h264_dec.o
OBJS-$(CONFIG_HUFFYUV_DECODER)         += huffyuv.o huffyuvdec.o
OBJS-$(CONFIG_HUFFYUV_ENCODER)         += huffyuv.o huffyuvenc.o
OBJS-$(CONFIG_IAC_DECODER)             += imc.o
OBJS-$(CONFIG_IDCIN_DECODER)           += idcinvideo.o
OBJS-$(CONFIG_IDF_DECODER)             += bintext.o cga_data.o
OBJS-$(CONFIG_IFF_BYTERUN1_DECODER)    += iff.o
OBJS-$(CONFIG_IFF_ILBM_DECODER)        += iff.o
OBJS-$(CONFIG_IMC_DECODER)             += imc.o
OBJS-$(CONFIG_INDEO2_DECODER)          += indeo2.o
OBJS-$(CONFIG_INDEO3_DECODER)          += indeo3.o
OBJS-$(CONFIG_INDEO4_DECODER)          += indeo4.o ivi_common.o ivi_dsp.o
OBJS-$(CONFIG_INDEO5_DECODER)          += indeo5.o ivi_common.o ivi_dsp.o
OBJS-$(CONFIG_INTERPLAY_DPCM_DECODER)  += dpcm.o
OBJS-$(CONFIG_INTERPLAY_VIDEO_DECODER) += interplayvideo.o
OBJS-$(CONFIG_JACOSUB_DECODER)         += jacosubdec.o ass.o
OBJS-$(CONFIG_J2K_DECODER)             += j2kdec.o mqcdec.o mqc.o j2k.o j2k_dwt.o
OBJS-$(CONFIG_J2K_ENCODER)             += j2kenc.o mqcenc.o mqc.o j2k.o j2k_dwt.o
OBJS-$(CONFIG_JPEG2000_DECODER)        += jpeg2000dec.o jpeg2000.o      \
                                          jpeg2000dwt.o mqcdec.o mqc.o
OBJS-$(CONFIG_JPEGLS_DECODER)          += jpeglsdec.o jpegls.o \
                                          mjpegdec.o mjpeg.o
OBJS-$(CONFIG_JPEGLS_ENCODER)          += jpeglsenc.o jpegls.o
OBJS-$(CONFIG_JV_DECODER)              += jvdec.o
OBJS-$(CONFIG_KGV1_DECODER)            += kgv1dec.o
OBJS-$(CONFIG_KMVC_DECODER)            += kmvc.o
OBJS-$(CONFIG_LAGARITH_DECODER)        += lagarith.o lagarithrac.o
OBJS-$(CONFIG_LJPEG_ENCODER)           += ljpegenc.o mjpegenc.o mjpeg.o
OBJS-$(CONFIG_LOCO_DECODER)            += loco.o
OBJS-$(CONFIG_MACE3_DECODER)           += mace.o
OBJS-$(CONFIG_MACE6_DECODER)           += mace.o
OBJS-$(CONFIG_MDEC_DECODER)            += mdec.o mpeg12.o mpeg12data.o
OBJS-$(CONFIG_MICRODVD_DECODER)        += microdvddec.o ass.o
OBJS-$(CONFIG_MIMIC_DECODER)           += mimic.o
OBJS-$(CONFIG_MJPEG_DECODER)           += mjpegdec.o mjpeg.o
OBJS-$(CONFIG_MJPEG_ENCODER)           += mjpegenc.o mjpeg.o
OBJS-$(CONFIG_MJPEGB_DECODER)          += mjpegbdec.o mjpegdec.o mjpeg.o
OBJS-$(CONFIG_MLP_DECODER)             += mlpdec.o mlpdsp.o
OBJS-$(CONFIG_MMVIDEO_DECODER)         += mmvideo.o
OBJS-$(CONFIG_MOTIONPIXELS_DECODER)    += motionpixels.o
OBJS-$(CONFIG_MOVTEXT_DECODER)         += movtextdec.o ass.o
OBJS-$(CONFIG_MOVTEXT_ENCODER)         += movtextenc.o ass_split.o
OBJS-$(CONFIG_MP1_DECODER)             += mpegaudiodec.o
OBJS-$(CONFIG_MP1FLOAT_DECODER)        += mpegaudiodec_float.o
OBJS-$(CONFIG_MP2_DECODER)             += mpegaudiodec.o
OBJS-$(CONFIG_MP2_ENCODER)             += mpegaudioenc.o mpegaudio.o \
                                          mpegaudiodata.o mpegaudiodsp_data.o
OBJS-$(CONFIG_MP2FLOAT_DECODER)        += mpegaudiodec_float.o
OBJS-$(CONFIG_MP3_DECODER)             += mpegaudiodec.o
OBJS-$(CONFIG_MP3ADU_DECODER)          += mpegaudiodec.o
OBJS-$(CONFIG_MP3ADUFLOAT_DECODER)     += mpegaudiodec_float.o
OBJS-$(CONFIG_MP3FLOAT_DECODER)        += mpegaudiodec_float.o
OBJS-$(CONFIG_MP3ON4_DECODER)          += mpegaudiodec.o mpeg4audio.o
OBJS-$(CONFIG_MP3ON4FLOAT_DECODER)     += mpegaudiodec_float.o mpeg4audio.o
OBJS-$(CONFIG_MPC7_DECODER)            += mpc7.o mpc.o
OBJS-$(CONFIG_MPC8_DECODER)            += mpc8.o mpc.o
OBJS-$(CONFIG_MPEGVIDEO_DECODER)       += mpeg12.o mpeg12data.o \
                                          mpegvideo.o error_resilience.o
OBJS-$(CONFIG_MPEG_XVMC_DECODER)       += mpegvideo_xvmc.o
OBJS-$(CONFIG_MPEG1VIDEO_DECODER)      += mpeg12dec.o mpeg12.o mpeg12data.o
OBJS-$(CONFIG_MPEG1VIDEO_ENCODER)      += mpeg12enc.o mpeg12.o
OBJS-$(CONFIG_MPEG2VIDEO_DECODER)      += mpeg12dec.o mpeg12.o mpeg12data.o
OBJS-$(CONFIG_MPEG2VIDEO_ENCODER)      += mpeg12enc.o mpeg12.o          \
                                          timecode.o
OBJS-$(CONFIG_MPL2_DECODER)            += mpl2dec.o ass.o
OBJS-$(CONFIG_MSMPEG4V1_DECODER)       += msmpeg4dec.o msmpeg4.o msmpeg4data.o
OBJS-$(CONFIG_MSMPEG4V2_DECODER)       += msmpeg4dec.o msmpeg4.o msmpeg4data.o \
                                          h263dec.o h263.o ituh263dec.o \
                                          mpeg4videodec.o
OBJS-$(CONFIG_MSMPEG4V2_ENCODER)       += msmpeg4.o msmpeg4enc.o msmpeg4data.o \
                                          h263.o
OBJS-$(CONFIG_MSMPEG4V3_DECODER)       += msmpeg4dec.o msmpeg4.o msmpeg4data.o \
                                          h263dec.o h263.o ituh263dec.o \
                                          mpeg4videodec.o
OBJS-$(CONFIG_MSMPEG4V3_ENCODER)       += msmpeg4.o msmpeg4enc.o msmpeg4data.o \
                                          h263.o
OBJS-$(CONFIG_MSRLE_DECODER)           += msrle.o msrledec.o
OBJS-$(CONFIG_MSA1_DECODER)            += mss3.o mss34dsp.o
OBJS-$(CONFIG_MSS1_DECODER)            += mss1.o mss12.o
OBJS-$(CONFIG_MSS2_DECODER)            += mss2.o mss12.o mss2dsp.o
OBJS-$(CONFIG_MSVIDEO1_DECODER)        += msvideo1.o
OBJS-$(CONFIG_MSVIDEO1_ENCODER)        += msvideo1enc.o elbg.o
OBJS-$(CONFIG_MSZH_DECODER)            += lcldec.o
OBJS-$(CONFIG_MTS2_DECODER)            += mss4.o mss34dsp.o
OBJS-$(CONFIG_MVC1_DECODER)            += mvcdec.o
OBJS-$(CONFIG_MVC2_DECODER)            += mvcdec.o
OBJS-$(CONFIG_MXPEG_DECODER)           += mxpegdec.o mjpegdec.o mjpeg.o
OBJS-$(CONFIG_NELLYMOSER_DECODER)      += nellymoserdec.o nellymoser.o
OBJS-$(CONFIG_NELLYMOSER_ENCODER)      += nellymoserenc.o nellymoser.o
OBJS-$(CONFIG_NUV_DECODER)             += nuv.o rtjpeg.o
OBJS-$(CONFIG_PAF_VIDEO_DECODER)       += paf.o
OBJS-$(CONFIG_PAF_AUDIO_DECODER)       += paf.o
OBJS-$(CONFIG_PAM_DECODER)             += pnmdec.o pnm.o
OBJS-$(CONFIG_PAM_ENCODER)             += pamenc.o pnm.o
OBJS-$(CONFIG_PBM_DECODER)             += pnmdec.o pnm.o
OBJS-$(CONFIG_PBM_ENCODER)             += pnmenc.o pnm.o
OBJS-$(CONFIG_PCX_DECODER)             += pcx.o
OBJS-$(CONFIG_PCX_ENCODER)             += pcxenc.o
OBJS-$(CONFIG_PGM_DECODER)             += pnmdec.o pnm.o
OBJS-$(CONFIG_PGM_ENCODER)             += pnmenc.o pnm.o
OBJS-$(CONFIG_PGMYUV_DECODER)          += pnmdec.o pnm.o
OBJS-$(CONFIG_PGMYUV_ENCODER)          += pnmenc.o pnm.o
OBJS-$(CONFIG_PGSSUB_DECODER)          += pgssubdec.o
OBJS-$(CONFIG_PICTOR_DECODER)          += pictordec.o cga_data.o
OBJS-$(CONFIG_PJS_DECODER)             += textdec.o ass.o
OBJS-$(CONFIG_PNG_DECODER)             += png.o pngdec.o pngdsp.o
OBJS-$(CONFIG_PNG_ENCODER)             += png.o pngenc.o
OBJS-$(CONFIG_PPM_DECODER)             += pnmdec.o pnm.o
OBJS-$(CONFIG_PPM_ENCODER)             += pnmenc.o pnm.o
OBJS-$(CONFIG_PRORES_DECODER)          += proresdec2.o proresdsp.o
OBJS-$(CONFIG_PRORES_LGPL_DECODER)     += proresdec_lgpl.o proresdsp.o proresdata.o
OBJS-$(CONFIG_PRORES_ENCODER)          += proresenc_anatoliy.o
OBJS-$(CONFIG_PRORES_AW_ENCODER)       += proresenc_anatoliy.o
OBJS-$(CONFIG_PRORES_KS_ENCODER)       += proresenc_kostya.o proresdata.o proresdsp.o
OBJS-$(CONFIG_PTX_DECODER)             += ptx.o
OBJS-$(CONFIG_QCELP_DECODER)           += qcelpdec.o                     \
                                          celp_filters.o acelp_vectors.o \
                                          acelp_filters.o
OBJS-$(CONFIG_QDM2_DECODER)            += qdm2.o
OBJS-$(CONFIG_QDRAW_DECODER)           += qdrw.o
OBJS-$(CONFIG_QPEG_DECODER)            += qpeg.o
OBJS-$(CONFIG_QTRLE_DECODER)           += qtrle.o
OBJS-$(CONFIG_QTRLE_ENCODER)           += qtrleenc.o
OBJS-$(CONFIG_R10K_DECODER)            += r210dec.o
OBJS-$(CONFIG_R10K_ENCODER)            += r210enc.o
OBJS-$(CONFIG_R210_DECODER)            += r210dec.o
OBJS-$(CONFIG_R210_ENCODER)            += r210enc.o
OBJS-$(CONFIG_RA_144_DECODER)          += ra144dec.o ra144.o celp_filters.o
OBJS-$(CONFIG_RA_144_ENCODER)          += ra144enc.o ra144.o celp_filters.o
OBJS-$(CONFIG_RA_288_DECODER)          += ra288.o celp_filters.o
OBJS-$(CONFIG_RALF_DECODER)            += ralf.o
OBJS-$(CONFIG_RAWVIDEO_DECODER)        += rawdec.o
OBJS-$(CONFIG_RAWVIDEO_ENCODER)        += rawenc.o
OBJS-$(CONFIG_REALTEXT_DECODER)        += realtextdec.o ass.o
OBJS-$(CONFIG_RL2_DECODER)             += rl2.o
OBJS-$(CONFIG_ROQ_DECODER)             += roqvideodec.o roqvideo.o
OBJS-$(CONFIG_ROQ_ENCODER)             += roqvideoenc.o roqvideo.o elbg.o
OBJS-$(CONFIG_ROQ_DPCM_DECODER)        += dpcm.o
OBJS-$(CONFIG_ROQ_DPCM_ENCODER)        += roqaudioenc.o
OBJS-$(CONFIG_RPZA_DECODER)            += rpza.o
OBJS-$(CONFIG_RV10_DECODER)            += rv10.o
OBJS-$(CONFIG_RV10_ENCODER)            += rv10enc.o
OBJS-$(CONFIG_RV20_DECODER)            += rv10.o
OBJS-$(CONFIG_RV20_ENCODER)            += rv20enc.o
OBJS-$(CONFIG_RV30_DECODER)            += rv30.o rv34.o rv30dsp.o rv34dsp.o
OBJS-$(CONFIG_RV40_DECODER)            += rv40.o rv34.o rv34dsp.o rv40dsp.o
OBJS-$(CONFIG_SAMI_DECODER)            += samidec.o ass.o
OBJS-$(CONFIG_S302M_DECODER)           += s302m.o
OBJS-$(CONFIG_S302M_ENCODER)           += s302menc.o
OBJS-$(CONFIG_SANM_DECODER)            += sanm.o
OBJS-$(CONFIG_SGI_DECODER)             += sgidec.o
OBJS-$(CONFIG_SGI_ENCODER)             += sgienc.o rle.o
OBJS-$(CONFIG_SGIRLE_DECODER)          += sgirledec.o
OBJS-$(CONFIG_SHORTEN_DECODER)         += shorten.o
OBJS-$(CONFIG_SIPR_DECODER)            += sipr.o acelp_pitch_delay.o \
                                          celp_math.o acelp_vectors.o \
                                          acelp_filters.o celp_filters.o \
                                          sipr16k.o
OBJS-$(CONFIG_SMACKAUD_DECODER)        += smacker.o
OBJS-$(CONFIG_SMACKER_DECODER)         += smacker.o
OBJS-$(CONFIG_SMC_DECODER)             += smc.o
OBJS-$(CONFIG_SMVJPEG_DECODER)         += smvjpegdec.o
OBJS-$(CONFIG_SNOW_DECODER)            += snowdec.o snow.o snow_dwt.o
OBJS-$(CONFIG_SNOW_ENCODER)            += snowenc.o snow.o snow_dwt.o             \
                                          h263.o ituh263enc.o
OBJS-$(CONFIG_SOL_DPCM_DECODER)        += dpcm.o
OBJS-$(CONFIG_SONIC_DECODER)           += sonic.o
OBJS-$(CONFIG_SONIC_ENCODER)           += sonic.o
OBJS-$(CONFIG_SONIC_LS_ENCODER)        += sonic.o
OBJS-$(CONFIG_SP5X_DECODER)            += sp5xdec.o mjpegdec.o mjpeg.o
OBJS-$(CONFIG_SRT_DECODER)             += srtdec.o ass.o
OBJS-$(CONFIG_SRT_ENCODER)             += srtenc.o ass_split.o
OBJS-$(CONFIG_SUBRIP_DECODER)          += srtdec.o ass.o
OBJS-$(CONFIG_SUBRIP_ENCODER)          += srtenc.o ass_split.o
OBJS-$(CONFIG_SUBVIEWER1_DECODER)      += textdec.o ass.o
OBJS-$(CONFIG_SUBVIEWER_DECODER)       += subviewerdec.o ass.o
OBJS-$(CONFIG_SUNRAST_DECODER)         += sunrast.o
OBJS-$(CONFIG_SUNRAST_ENCODER)         += sunrastenc.o
OBJS-$(CONFIG_SVQ1_DECODER)            += svq1dec.o svq1.o svq13.o h263.o
OBJS-$(CONFIG_SVQ1_ENCODER)            += svq1enc.o svq1.o    \
                                          h263.o ituh263enc.o
OBJS-$(CONFIG_SVQ3_DECODER)            += svq3.o svq13.o h263.o h264.o        \
                                          h264_loopfilter.o h264_direct.o     \
                                          h264_sei.o h264_ps.o h264_refs.o    \
                                          h264_cavlc.o h264_cabac.o cabac.o
OBJS-$(CONFIG_TEXT_DECODER)            += textdec.o ass.o
OBJS-$(CONFIG_TAK_DECODER)             += takdec.o tak.o
OBJS-$(CONFIG_TARGA_DECODER)           += targa.o
OBJS-$(CONFIG_TARGA_ENCODER)           += targaenc.o rle.o
OBJS-$(CONFIG_TARGA_Y216_DECODER)      += targa_y216dec.o
OBJS-$(CONFIG_THEORA_DECODER)          += xiph.o
OBJS-$(CONFIG_THP_DECODER)             += mjpegdec.o mjpeg.o
OBJS-$(CONFIG_TIERTEXSEQVIDEO_DECODER) += tiertexseqv.o
OBJS-$(CONFIG_TIFF_DECODER)            += tiff.o lzw.o faxcompr.o tiff_data.o
OBJS-$(CONFIG_TIFF_ENCODER)            += tiffenc.o rle.o lzwenc.o tiff_data.o
OBJS-$(CONFIG_TMV_DECODER)             += tmv.o cga_data.o
OBJS-$(CONFIG_TRUEHD_DECODER)          += mlpdec.o mlpdsp.o
OBJS-$(CONFIG_TRUEMOTION1_DECODER)     += truemotion1.o
OBJS-$(CONFIG_TRUEMOTION2_DECODER)     += truemotion2.o
OBJS-$(CONFIG_TRUESPEECH_DECODER)      += truespeech.o
OBJS-$(CONFIG_TSCC_DECODER)            += tscc.o msrledec.o
OBJS-$(CONFIG_TSCC2_DECODER)           += tscc2.o
OBJS-$(CONFIG_TTA_DECODER)             += tta.o
OBJS-$(CONFIG_TWINVQ_DECODER)          += twinvq.o
OBJS-$(CONFIG_TXD_DECODER)             += txd.o s3tc.o
OBJS-$(CONFIG_ULTI_DECODER)            += ulti.o
OBJS-$(CONFIG_UTVIDEO_DECODER)         += utvideodec.o utvideo.o
OBJS-$(CONFIG_UTVIDEO_ENCODER)         += utvideoenc.o utvideo.o
OBJS-$(CONFIG_V210_DECODER)            += v210dec.o
OBJS-$(CONFIG_V210_ENCODER)            += v210enc.o
OBJS-$(CONFIG_V308_DECODER)            += v308dec.o
OBJS-$(CONFIG_V308_ENCODER)            += v308enc.o
OBJS-$(CONFIG_V408_DECODER)            += v408dec.o
OBJS-$(CONFIG_V408_ENCODER)            += v408enc.o
OBJS-$(CONFIG_V410_DECODER)            += v410dec.o
OBJS-$(CONFIG_V410_ENCODER)            += v410enc.o
OBJS-$(CONFIG_V210X_DECODER)           += v210x.o
OBJS-$(CONFIG_VB_DECODER)              += vb.o
OBJS-$(CONFIG_VBLE_DECODER)            += vble.o
OBJS-$(CONFIG_VC1_DECODER)             += vc1dec.o vc1.o vc1data.o vc1dsp.o \
                                          msmpeg4dec.o msmpeg4.o msmpeg4data.o \
                                          intrax8.o intrax8dsp.o wmv2dsp.o
OBJS-$(CONFIG_VCR1_DECODER)            += vcr1.o
OBJS-$(CONFIG_VMDAUDIO_DECODER)        += vmdav.o
OBJS-$(CONFIG_VMDVIDEO_DECODER)        += vmdav.o
OBJS-$(CONFIG_VMNC_DECODER)            += vmnc.o
OBJS-$(CONFIG_VORBIS_DECODER)          += vorbisdec.o vorbisdsp.o vorbis.o \
                                          vorbis_data.o xiph.o
OBJS-$(CONFIG_VORBIS_ENCODER)          += vorbisenc.o vorbis.o \
                                          vorbis_data.o
OBJS-$(CONFIG_VP3_DECODER)             += vp3.o
OBJS-$(CONFIG_VP5_DECODER)             += vp5.o vp56.o vp56data.o vp56dsp.o \
                                          vp56rac.o
OBJS-$(CONFIG_VP6_DECODER)             += vp6.o vp56.o vp56data.o vp56dsp.o \
                                          vp6dsp.o vp56rac.o
OBJS-$(CONFIG_VP8_DECODER)             += vp8.o vp8dsp.o vp56rac.o
OBJS-$(CONFIG_VPLAYER_DECODER)         += textdec.o ass.o
OBJS-$(CONFIG_VQA_DECODER)             += vqavideo.o
OBJS-$(CONFIG_WAVPACK_DECODER)         += wavpack.o
OBJS-$(CONFIG_WEBP_DECODER)            += vp8.o vp8dsp.o vp56rac.o
OBJS-$(CONFIG_WEBVTT_DECODER)          += webvttdec.o
OBJS-$(CONFIG_WMALOSSLESS_DECODER)     += wmalosslessdec.o wma_common.o
OBJS-$(CONFIG_WMAPRO_DECODER)          += wmaprodec.o wma.o wma_common.o
OBJS-$(CONFIG_WMAV1_DECODER)           += wmadec.o wma.o wma_common.o aactab.o
OBJS-$(CONFIG_WMAV1_ENCODER)           += wmaenc.o wma.o wma_common.o aactab.o
OBJS-$(CONFIG_WMAV2_DECODER)           += wmadec.o wma.o wma_common.o aactab.o
OBJS-$(CONFIG_WMAV2_ENCODER)           += wmaenc.o wma.o wma_common.o aactab.o
OBJS-$(CONFIG_WMAVOICE_DECODER)        += wmavoice.o \
                                          celp_filters.o \
                                          acelp_vectors.o acelp_filters.o
OBJS-$(CONFIG_WMV1_DECODER)            += msmpeg4dec.o msmpeg4.o msmpeg4data.o
OBJS-$(CONFIG_WMV2_DECODER)            += wmv2dec.o wmv2.o wmv2dsp.o \
                                          msmpeg4dec.o msmpeg4.o msmpeg4data.o \
                                          intrax8.o intrax8dsp.o
OBJS-$(CONFIG_WMV2_ENCODER)            += wmv2enc.o wmv2.o wmv2dsp.o \
                                          msmpeg4.o msmpeg4enc.o msmpeg4data.o
OBJS-$(CONFIG_WNV1_DECODER)            += wnv1.o
OBJS-$(CONFIG_WS_SND1_DECODER)         += ws-snd1.o
OBJS-$(CONFIG_XAN_DPCM_DECODER)        += dpcm.o
OBJS-$(CONFIG_XAN_WC3_DECODER)         += xan.o
OBJS-$(CONFIG_XAN_WC4_DECODER)         += xxan.o
OBJS-$(CONFIG_XBIN_DECODER)            += bintext.o cga_data.o
OBJS-$(CONFIG_XBM_DECODER)             += xbmdec.o
OBJS-$(CONFIG_XBM_ENCODER)             += xbmenc.o
OBJS-$(CONFIG_XFACE_DECODER)           += xfacedec.o xface.o
OBJS-$(CONFIG_XFACE_ENCODER)           += xfaceenc.o xface.o
OBJS-$(CONFIG_XL_DECODER)              += xl.o
OBJS-$(CONFIG_XSUB_DECODER)            += xsubdec.o
OBJS-$(CONFIG_XSUB_ENCODER)            += xsubenc.o
OBJS-$(CONFIG_XWD_DECODER)             += xwddec.o
OBJS-$(CONFIG_XWD_ENCODER)             += xwdenc.o
OBJS-$(CONFIG_Y41P_DECODER)            += y41pdec.o
OBJS-$(CONFIG_Y41P_ENCODER)            += y41penc.o
OBJS-$(CONFIG_YOP_DECODER)             += yop.o
OBJS-$(CONFIG_YUV4_DECODER)            += yuv4dec.o
OBJS-$(CONFIG_YUV4_ENCODER)            += yuv4enc.o
OBJS-$(CONFIG_ZEROCODEC_DECODER)       += zerocodec.o
OBJS-$(CONFIG_ZLIB_DECODER)            += lcldec.o
OBJS-$(CONFIG_ZLIB_ENCODER)            += lclenc.o
OBJS-$(CONFIG_ZMBV_DECODER)            += zmbv.o
OBJS-$(CONFIG_ZMBV_ENCODER)            += zmbvenc.o

# (AD)PCM decoders/encoders
OBJS-$(CONFIG_PCM_ALAW_DECODER)           += pcm.o
OBJS-$(CONFIG_PCM_ALAW_ENCODER)           += pcm.o
OBJS-$(CONFIG_PCM_BLURAY_DECODER)         += pcm-mpeg.o
OBJS-$(CONFIG_PCM_DVD_DECODER)            += pcm.o
OBJS-$(CONFIG_PCM_F32BE_DECODER)          += pcm.o
OBJS-$(CONFIG_PCM_F32BE_ENCODER)          += pcm.o
OBJS-$(CONFIG_PCM_F32LE_DECODER)          += pcm.o
OBJS-$(CONFIG_PCM_F32LE_ENCODER)          += pcm.o
OBJS-$(CONFIG_PCM_F64BE_DECODER)          += pcm.o
OBJS-$(CONFIG_PCM_F64BE_ENCODER)          += pcm.o
OBJS-$(CONFIG_PCM_F64LE_DECODER)          += pcm.o
OBJS-$(CONFIG_PCM_F64LE_ENCODER)          += pcm.o
OBJS-$(CONFIG_PCM_LXF_DECODER)            += pcm.o
OBJS-$(CONFIG_PCM_MULAW_DECODER)          += pcm.o
OBJS-$(CONFIG_PCM_MULAW_ENCODER)          += pcm.o
OBJS-$(CONFIG_PCM_S8_DECODER)             += pcm.o
OBJS-$(CONFIG_PCM_S8_ENCODER)             += pcm.o
OBJS-$(CONFIG_PCM_S8_PLANAR_DECODER)      += pcm.o
OBJS-$(CONFIG_PCM_S8_PLANAR_ENCODER)      += pcm.o
OBJS-$(CONFIG_PCM_S16BE_DECODER)          += pcm.o
OBJS-$(CONFIG_PCM_S16BE_ENCODER)          += pcm.o
OBJS-$(CONFIG_PCM_S16BE_PLANAR_DECODER)   += pcm.o
OBJS-$(CONFIG_PCM_S16BE_PLANAR_ENCODER)   += pcm.o
OBJS-$(CONFIG_PCM_S16LE_DECODER)          += pcm.o
OBJS-$(CONFIG_PCM_S16LE_ENCODER)          += pcm.o
OBJS-$(CONFIG_PCM_S16LE_PLANAR_DECODER)   += pcm.o
OBJS-$(CONFIG_PCM_S16LE_PLANAR_ENCODER)   += pcm.o
OBJS-$(CONFIG_PCM_S24BE_DECODER)          += pcm.o
OBJS-$(CONFIG_PCM_S24BE_ENCODER)          += pcm.o
OBJS-$(CONFIG_PCM_S24DAUD_DECODER)        += pcm.o
OBJS-$(CONFIG_PCM_S24DAUD_ENCODER)        += pcm.o
OBJS-$(CONFIG_PCM_S24LE_DECODER)          += pcm.o
OBJS-$(CONFIG_PCM_S24LE_ENCODER)          += pcm.o
OBJS-$(CONFIG_PCM_S24LE_PLANAR_DECODER)   += pcm.o
OBJS-$(CONFIG_PCM_S24LE_PLANAR_ENCODER)   += pcm.o
OBJS-$(CONFIG_PCM_S32BE_DECODER)          += pcm.o
OBJS-$(CONFIG_PCM_S32BE_ENCODER)          += pcm.o
OBJS-$(CONFIG_PCM_S32LE_DECODER)          += pcm.o
OBJS-$(CONFIG_PCM_S32LE_ENCODER)          += pcm.o
OBJS-$(CONFIG_PCM_S32LE_PLANAR_DECODER)   += pcm.o
OBJS-$(CONFIG_PCM_S32LE_PLANAR_ENCODER)   += pcm.o
OBJS-$(CONFIG_PCM_U8_DECODER)             += pcm.o
OBJS-$(CONFIG_PCM_U8_ENCODER)             += pcm.o
OBJS-$(CONFIG_PCM_U16BE_DECODER)          += pcm.o
OBJS-$(CONFIG_PCM_U16BE_ENCODER)          += pcm.o
OBJS-$(CONFIG_PCM_U16LE_DECODER)          += pcm.o
OBJS-$(CONFIG_PCM_U16LE_ENCODER)          += pcm.o
OBJS-$(CONFIG_PCM_U24BE_DECODER)          += pcm.o
OBJS-$(CONFIG_PCM_U24BE_ENCODER)          += pcm.o
OBJS-$(CONFIG_PCM_U24LE_DECODER)          += pcm.o
OBJS-$(CONFIG_PCM_U24LE_ENCODER)          += pcm.o
OBJS-$(CONFIG_PCM_U32BE_DECODER)          += pcm.o
OBJS-$(CONFIG_PCM_U32BE_ENCODER)          += pcm.o
OBJS-$(CONFIG_PCM_U32LE_DECODER)          += pcm.o
OBJS-$(CONFIG_PCM_U32LE_ENCODER)          += pcm.o
OBJS-$(CONFIG_PCM_ZORK_DECODER)           += pcm.o

OBJS-$(CONFIG_ADPCM_4XM_DECODER)          += adpcm.o adpcm_data.o
OBJS-$(CONFIG_ADPCM_ADX_DECODER)          += adxdec.o adx.o
OBJS-$(CONFIG_ADPCM_ADX_ENCODER)          += adxenc.o adx.o
OBJS-$(CONFIG_ADPCM_AFC_DECODER)          += adpcm.o adpcm_data.o
OBJS-$(CONFIG_ADPCM_CT_DECODER)           += adpcm.o adpcm_data.o
OBJS-$(CONFIG_ADPCM_DTK_DECODER)          += adpcm.o adpcm_data.o
OBJS-$(CONFIG_ADPCM_EA_DECODER)           += adpcm.o adpcm_data.o
OBJS-$(CONFIG_ADPCM_EA_MAXIS_XA_DECODER)  += adpcm.o adpcm_data.o
OBJS-$(CONFIG_ADPCM_EA_R1_DECODER)        += adpcm.o adpcm_data.o
OBJS-$(CONFIG_ADPCM_EA_R2_DECODER)        += adpcm.o adpcm_data.o
OBJS-$(CONFIG_ADPCM_EA_R3_DECODER)        += adpcm.o adpcm_data.o
OBJS-$(CONFIG_ADPCM_EA_XAS_DECODER)       += adpcm.o adpcm_data.o
OBJS-$(CONFIG_ADPCM_G722_DECODER)         += g722.o g722dec.o
OBJS-$(CONFIG_ADPCM_G722_ENCODER)         += g722.o g722enc.o
OBJS-$(CONFIG_ADPCM_G726_DECODER)         += g726.o
OBJS-$(CONFIG_ADPCM_G726_ENCODER)         += g726.o
OBJS-$(CONFIG_ADPCM_IMA_AMV_DECODER)      += adpcm.o adpcm_data.o
OBJS-$(CONFIG_ADPCM_IMA_APC_DECODER)      += adpcm.o adpcm_data.o
OBJS-$(CONFIG_ADPCM_IMA_DK3_DECODER)      += adpcm.o adpcm_data.o
OBJS-$(CONFIG_ADPCM_IMA_DK4_DECODER)      += adpcm.o adpcm_data.o
OBJS-$(CONFIG_ADPCM_IMA_EA_EACS_DECODER)  += adpcm.o adpcm_data.o
OBJS-$(CONFIG_ADPCM_IMA_EA_SEAD_DECODER)  += adpcm.o adpcm_data.o
OBJS-$(CONFIG_ADPCM_IMA_ISS_DECODER)      += adpcm.o adpcm_data.o
OBJS-$(CONFIG_ADPCM_IMA_OKI_DECODER)      += adpcm.o adpcm_data.o
OBJS-$(CONFIG_ADPCM_IMA_QT_DECODER)       += adpcm.o adpcm_data.o
OBJS-$(CONFIG_ADPCM_IMA_QT_ENCODER)       += adpcmenc.o adpcm_data.o
OBJS-$(CONFIG_ADPCM_IMA_RAD_DECODER)      += adpcm.o adpcm_data.o
OBJS-$(CONFIG_ADPCM_IMA_SMJPEG_DECODER)   += adpcm.o adpcm_data.o
OBJS-$(CONFIG_ADPCM_IMA_WAV_DECODER)      += adpcm.o adpcm_data.o
OBJS-$(CONFIG_ADPCM_IMA_WAV_ENCODER)      += adpcmenc.o adpcm_data.o
OBJS-$(CONFIG_ADPCM_IMA_WS_DECODER)       += adpcm.o adpcm_data.o
OBJS-$(CONFIG_ADPCM_MS_DECODER)           += adpcm.o adpcm_data.o
OBJS-$(CONFIG_ADPCM_MS_ENCODER)           += adpcmenc.o adpcm_data.o
OBJS-$(CONFIG_ADPCM_SBPRO_2_DECODER)      += adpcm.o adpcm_data.o
OBJS-$(CONFIG_ADPCM_SBPRO_3_DECODER)      += adpcm.o adpcm_data.o
OBJS-$(CONFIG_ADPCM_SBPRO_4_DECODER)      += adpcm.o adpcm_data.o
OBJS-$(CONFIG_ADPCM_SWF_DECODER)          += adpcm.o adpcm_data.o
OBJS-$(CONFIG_ADPCM_SWF_ENCODER)          += adpcmenc.o adpcm_data.o
OBJS-$(CONFIG_ADPCM_THP_DECODER)          += adpcm.o adpcm_data.o
OBJS-$(CONFIG_ADPCM_XA_DECODER)           += adpcm.o adpcm_data.o
OBJS-$(CONFIG_ADPCM_YAMAHA_DECODER)       += adpcm.o adpcm_data.o
OBJS-$(CONFIG_ADPCM_YAMAHA_ENCODER)       += adpcmenc.o adpcm_data.o
OBJS-$(CONFIG_VIMA_DECODER)               += vima.o adpcm_data.o

# hardware accelerators
OBJS-$(CONFIG_H263_VAAPI_HWACCEL)         += vaapi_mpeg4.o
OBJS-$(CONFIG_H263_VDPAU_HWACCEL)         += vdpau_mpeg4.o
OBJS-$(CONFIG_H264_DXVA2_HWACCEL)         += dxva2_h264.o
OBJS-$(CONFIG_H264_VAAPI_HWACCEL)         += vaapi_h264.o
OBJS-$(CONFIG_H264_VDA_HWACCEL)           += vda_h264.o
OBJS-$(CONFIG_H264_VDPAU_HWACCEL)         += vdpau_h264.o
OBJS-$(CONFIG_MPEG1_VDPAU_HWACCEL)        += vdpau_mpeg12.o
OBJS-$(CONFIG_MPEG2_DXVA2_HWACCEL)        += dxva2_mpeg2.o
OBJS-$(CONFIG_MPEG2_VAAPI_HWACCEL)        += vaapi_mpeg2.o
OBJS-$(CONFIG_MPEG2_VDPAU_HWACCEL)        += vdpau_mpeg12.o
OBJS-$(CONFIG_MPEG4_VAAPI_HWACCEL)        += vaapi_mpeg4.o
OBJS-$(CONFIG_MPEG4_VDPAU_HWACCEL)        += vdpau_mpeg4.o
OBJS-$(CONFIG_VC1_DXVA2_HWACCEL)          += dxva2_vc1.o
OBJS-$(CONFIG_VC1_VAAPI_HWACCEL)          += vaapi_vc1.o
OBJS-$(CONFIG_VC1_VDPAU_HWACCEL)          += vdpau_vc1.o

# libavformat dependencies
OBJS-$(CONFIG_ADTS_MUXER)              += mpeg4audio.o
OBJS-$(CONFIG_ADX_DEMUXER)             += adx.o
OBJS-$(CONFIG_CAF_DEMUXER)             += mpeg4audio.o mpegaudiodata.o  \
                                          ac3tab.o
OBJS-$(CONFIG_DV_DEMUXER)              += dv_profile.o
OBJS-$(CONFIG_DV_MUXER)                += dv_profile.o timecode.o
OBJS-$(CONFIG_FLAC_DEMUXER)            += flac.o flacdata.o vorbis_data.o \
                                          vorbis_parser.o xiph.o
OBJS-$(CONFIG_FLAC_MUXER)              += flac.o flacdata.o vorbis_data.o
OBJS-$(CONFIG_FLV_DEMUXER)             += mpeg4audio.o
OBJS-$(CONFIG_GXF_DEMUXER)             += mpeg12data.o
OBJS-$(CONFIG_IFF_DEMUXER)             += iff.o
OBJS-$(CONFIG_ISMV_MUXER)              += mpeg4audio.o mpegaudiodata.o
OBJS-$(CONFIG_LATM_MUXER)              += mpeg4audio.o
OBJS-$(CONFIG_MATROSKA_AUDIO_MUXER)    += xiph.o mpeg4audio.o vorbis_data.o \
                                          flac.o flacdata.o
OBJS-$(CONFIG_MATROSKA_DEMUXER)        += mpeg4audio.o mpegaudiodata.o
OBJS-$(CONFIG_MATROSKA_MUXER)          += mpeg4audio.o mpegaudiodata.o  \
                                          flac.o flacdata.o vorbis_data.o xiph.o
OBJS-$(CONFIG_MP2_MUXER)               += mpegaudiodata.o mpegaudiodecheader.o
OBJS-$(CONFIG_MP3_MUXER)               += mpegaudiodata.o mpegaudiodecheader.o
OBJS-$(CONFIG_MOV_DEMUXER)             += mpeg4audio.o mpegaudiodata.o ac3tab.o timecode.o
OBJS-$(CONFIG_MOV_MUXER)               += mpeg4audio.o mpegaudiodata.o
OBJS-$(CONFIG_MPEGTS_MUXER)            += mpeg4audio.o
OBJS-$(CONFIG_MPEGTS_DEMUXER)          += mpeg4audio.o mpegaudiodata.o
OBJS-$(CONFIG_MXF_MUXER)               += timecode.o dnxhddata.o
OBJS-$(CONFIG_NUT_MUXER)               += mpegaudiodata.o
OBJS-$(CONFIG_OGG_DEMUXER)             += xiph.o flac.o flacdata.o     \
                                          mpeg12data.o vorbis_parser.o \
                                          dirac.o vorbis_data.o
OBJS-$(CONFIG_OGG_MUXER)               += xiph.o flac.o flacdata.o \
                                          vorbis_data.o
OBJS-$(CONFIG_RTP_MUXER)               += mpeg4audio.o xiph.o
OBJS-$(CONFIG_RTPDEC)                  += mjpeg.o
OBJS-$(CONFIG_SPDIF_DEMUXER)           += aacadtsdec.o mpeg4audio.o
OBJS-$(CONFIG_SPDIF_MUXER)             += dca.o
OBJS-$(CONFIG_TAK_DEMUXER)             += tak.o
OBJS-$(CONFIG_WEBM_MUXER)              += mpeg4audio.o mpegaudiodata.o  \
                                          xiph.o flac.o flacdata.o \
                                          vorbis_data.o
OBJS-$(CONFIG_WTV_DEMUXER)             += mpeg4audio.o mpegaudiodata.o

# external codec libraries
OBJS-$(CONFIG_LIBAACPLUS_ENCODER)         += libaacplus.o
OBJS-$(CONFIG_LIBCELT_DECODER)            += libcelt_dec.o
OBJS-$(CONFIG_LIBFAAC_ENCODER)            += libfaac.o
OBJS-$(CONFIG_LIBFDK_AAC_ENCODER)         += libfdk-aacenc.o
OBJS-$(CONFIG_LIBGSM_DECODER)             += libgsm.o
OBJS-$(CONFIG_LIBGSM_ENCODER)             += libgsm.o
OBJS-$(CONFIG_LIBGSM_MS_DECODER)          += libgsm.o
OBJS-$(CONFIG_LIBGSM_MS_ENCODER)          += libgsm.o
OBJS-$(CONFIG_LIBILBC_DECODER)            += libilbc.o
OBJS-$(CONFIG_LIBILBC_ENCODER)            += libilbc.o
OBJS-$(CONFIG_LIBMP3LAME_ENCODER)         += libmp3lame.o mpegaudiodecheader.o
OBJS-$(CONFIG_LIBOPENCORE_AMRNB_DECODER)  += libopencore-amr.o
OBJS-$(CONFIG_LIBOPENCORE_AMRNB_ENCODER)  += libopencore-amr.o
OBJS-$(CONFIG_LIBOPENCORE_AMRWB_DECODER)  += libopencore-amr.o
OBJS-$(CONFIG_LIBOPENJPEG_DECODER)        += libopenjpegdec.o
OBJS-$(CONFIG_LIBOPENJPEG_ENCODER)        += libopenjpegenc.o
OBJS-$(CONFIG_LIBOPUS_DECODER)            += libopusdec.o libopus.o     \
                                             vorbis_data.o
OBJS-$(CONFIG_LIBOPUS_ENCODER)            += libopusenc.o libopus.o     \
                                             vorbis_data.o
OBJS-$(CONFIG_LIBSCHROEDINGER_DECODER)    += libschroedingerdec.o \
                                             libschroedinger.o
OBJS-$(CONFIG_LIBSCHROEDINGER_ENCODER)    += libschroedingerenc.o \
                                             libschroedinger.o
OBJS-$(CONFIG_LIBSHINE_ENCODER)           += libshine.o
OBJS-$(CONFIG_LIBSPEEX_DECODER)           += libspeexdec.o
OBJS-$(CONFIG_LIBSPEEX_ENCODER)           += libspeexenc.o
OBJS-$(CONFIG_LIBSTAGEFRIGHT_H264_DECODER)+= libstagefright.o
OBJS-$(CONFIG_LIBTHEORA_ENCODER)          += libtheoraenc.o
OBJS-$(CONFIG_LIBTWOLAME_ENCODER)         += libtwolame.o
OBJS-$(CONFIG_LIBUTVIDEO_DECODER)         += libutvideodec.o
OBJS-$(CONFIG_LIBUTVIDEO_ENCODER)         += libutvideoenc.o
OBJS-$(CONFIG_LIBVO_AACENC_ENCODER)       += libvo-aacenc.o mpeg4audio.o
OBJS-$(CONFIG_LIBVO_AMRWBENC_ENCODER)     += libvo-amrwbenc.o
OBJS-$(CONFIG_LIBVORBIS_DECODER)          += libvorbisdec.o
OBJS-$(CONFIG_LIBVORBIS_ENCODER)          += libvorbisenc.o \
                                             vorbis_data.o vorbis_parser.o xiph.o
OBJS-$(CONFIG_LIBVPX_VP8_DECODER)         += libvpxdec.o
OBJS-$(CONFIG_LIBVPX_VP8_ENCODER)         += libvpxenc.o
OBJS-$(CONFIG_LIBVPX_VP9_DECODER)         += libvpxdec.o
OBJS-$(CONFIG_LIBVPX_VP9_ENCODER)         += libvpxenc.o
OBJS-$(CONFIG_LIBX264_ENCODER)            += libx264.o
OBJS-$(CONFIG_LIBXAVS_ENCODER)            += libxavs.o
OBJS-$(CONFIG_LIBXVID_ENCODER)            += libxvid.o

# parsers
OBJS-$(CONFIG_AAC_PARSER)              += aac_parser.o aac_ac3_parser.o \
                                          aacadtsdec.o mpeg4audio.o
OBJS-$(CONFIG_AAC_LATM_PARSER)         += latm_parser.o
OBJS-$(CONFIG_AC3_PARSER)              += ac3_parser.o ac3tab.o \
                                          aac_ac3_parser.o
OBJS-$(CONFIG_ADX_PARSER)              += adx_parser.o adx.o
OBJS-$(CONFIG_BMP_PARSER)              += bmp_parser.o
OBJS-$(CONFIG_CAVSVIDEO_PARSER)        += cavs_parser.o
OBJS-$(CONFIG_COOK_PARSER)             += cook_parser.o
OBJS-$(CONFIG_DCA_PARSER)              += dca_parser.o dca.o
OBJS-$(CONFIG_DIRAC_PARSER)            += dirac_parser.o
OBJS-$(CONFIG_DNXHD_PARSER)            += dnxhd_parser.o
OBJS-$(CONFIG_DVBSUB_PARSER)           += dvbsub_parser.o
OBJS-$(CONFIG_DVD_NAV_PARSER)          += dvd_nav_parser.o
OBJS-$(CONFIG_DVDSUB_PARSER)           += dvdsub_parser.o
OBJS-$(CONFIG_FLAC_PARSER)             += flac_parser.o flacdata.o flac.o \
                                          vorbis_data.o
OBJS-$(CONFIG_GSM_PARSER)              += gsm_parser.o
OBJS-$(CONFIG_H261_PARSER)             += h261_parser.o
OBJS-$(CONFIG_H263_PARSER)             += h263_parser.o
OBJS-$(CONFIG_H264_PARSER)             += h264_parser.o h264.o            \
                                          cabac.o                         \
                                          h264_refs.o h264_sei.o h264_direct.o \
                                          h264_loopfilter.o h264_cabac.o \
                                          h264_cavlc.o h264_ps.o
OBJS-$(CONFIG_MJPEG_PARSER)            += mjpeg_parser.o
OBJS-$(CONFIG_MLP_PARSER)              += mlp_parser.o mlp.o
OBJS-$(CONFIG_MPEG4VIDEO_PARSER)       += mpeg4video_parser.o h263.o \
                                          mpeg4videodec.o mpeg4video.o \
                                          ituh263dec.o h263dec.o
OBJS-$(CONFIG_PNG_PARSER)              += png_parser.o
OBJS-$(CONFIG_MPEGAUDIO_PARSER)        += mpegaudio_parser.o \
                                          mpegaudiodecheader.o mpegaudiodata.o
OBJS-$(CONFIG_MPEGVIDEO_PARSER)        += mpegvideo_parser.o    \
                                          mpeg12.o mpeg12data.o
OBJS-$(CONFIG_PNM_PARSER)              += pnm_parser.o pnm.o
OBJS-$(CONFIG_RV30_PARSER)             += rv34_parser.o
OBJS-$(CONFIG_RV40_PARSER)             += rv34_parser.o
OBJS-$(CONFIG_TAK_PARSER)              += tak_parser.o tak.o
OBJS-$(CONFIG_VC1_PARSER)              += vc1_parser.o vc1.o vc1data.o \
                                          msmpeg4.o msmpeg4data.o mpeg4video.o \
                                          h263.o
OBJS-$(CONFIG_VORBIS_PARSER)           += vorbis_parser.o xiph.o
OBJS-$(CONFIG_VP3_PARSER)              += vp3_parser.o
OBJS-$(CONFIG_VP8_PARSER)              += vp8_parser.o

# bitstream filters
OBJS-$(CONFIG_AAC_ADTSTOASC_BSF)          += aac_adtstoasc_bsf.o aacadtsdec.o \
                                             mpeg4audio.o
OBJS-$(CONFIG_CHOMP_BSF)                  += chomp_bsf.o
OBJS-$(CONFIG_DUMP_EXTRADATA_BSF)         += dump_extradata_bsf.o
OBJS-$(CONFIG_H264_MP4TOANNEXB_BSF)       += h264_mp4toannexb_bsf.o
OBJS-$(CONFIG_IMX_DUMP_HEADER_BSF)        += imx_dump_header_bsf.o
OBJS-$(CONFIG_MJPEG2JPEG_BSF)             += mjpeg2jpeg_bsf.o mjpeg.o
OBJS-$(CONFIG_MJPEGA_DUMP_HEADER_BSF)     += mjpega_dump_header_bsf.o
OBJS-$(CONFIG_MOV2TEXTSUB_BSF)            += movsub_bsf.o
OBJS-$(CONFIG_MP3_HEADER_COMPRESS_BSF)    += mp3_header_compress_bsf.o
OBJS-$(CONFIG_MP3_HEADER_DECOMPRESS_BSF)  += mp3_header_decompress_bsf.o \
                                             mpegaudiodata.o
OBJS-$(CONFIG_NOISE_BSF)                  += noise_bsf.o
OBJS-$(CONFIG_REMOVE_EXTRADATA_BSF)       += remove_extradata_bsf.o
OBJS-$(CONFIG_TEXT2MOVSUB_BSF)            += movsub_bsf.o

# thread libraries
OBJS-$(HAVE_PTHREADS)                  += pthread.o
OBJS-$(HAVE_W32THREADS)                += pthread.o
OBJS-$(HAVE_OS2THREADS)                += pthread.o

OBJS-$(CONFIG_FRAME_THREAD_ENCODER)    += frame_thread_encoder.o

SKIPHEADERS                            += %_tablegen.h                  \
                                          %_tables.h                    \
                                          aac_tablegen_decl.h           \
                                          fft-internal.h                \
                                          old_codec_ids.h               \
                                          tableprint.h                  \
                                          $(ARCH)/vp56_arith.h          \

SKIPHEADERS-$(CONFIG_DXVA2)            += dxva2.h dxva2_internal.h
SKIPHEADERS-$(CONFIG_LIBSCHROEDINGER)  += libschroedinger.h
SKIPHEADERS-$(CONFIG_LIBUTVIDEO)       += libutvideo.h
SKIPHEADERS-$(CONFIG_MPEG_XVMC_DECODER) += xvmc.h
SKIPHEADERS-$(CONFIG_VAAPI)            += vaapi_internal.h
SKIPHEADERS-$(CONFIG_VDA)              += vda.h
SKIPHEADERS-$(CONFIG_VDPAU)            += vdpau.h
<<<<<<< HEAD
SKIPHEADERS-$(HAVE_OS2THREADS)         += os2threads.h
SKIPHEADERS-$(HAVE_W32THREADS)         += w32pthreads.h
=======
>>>>>>> 90f9a583

TESTPROGS = cabac                                                       \
            dct                                                         \
            fft                                                         \
            fft-fixed                                                   \
            golomb                                                      \
            iirfilter                                                   \
            imgconvert                                                  \
            rangecoder                                                  \
            snowenc                                                     \

TESTPROGS-$(HAVE_MMX) += motion
TESTOBJS = dctref.o

TOOLS = fourcc2pixfmt

HOSTPROGS = aac_tablegen                                                \
            aacps_tablegen                                              \
            cbrt_tablegen                                               \
            cos_tablegen                                                \
            dv_tablegen                                                 \
            motionpixels_tablegen                                       \
            mpegaudio_tablegen                                          \
            pcm_tablegen                                                \
            qdm2_tablegen                                               \
            sinewin_tablegen                                            \

CLEANFILES = *_tables.c *_tables.h *_tablegen$(HOSTEXESUF)

$(SUBDIR)dct-test$(EXESUF): $(SUBDIR)dctref.o $(SUBDIR)aandcttab.o

TRIG_TABLES  = cos cos_fixed sin
TRIG_TABLES := $(TRIG_TABLES:%=$(SUBDIR)%_tables.c)

$(TRIG_TABLES): $(SUBDIR)%_tables.c: $(SUBDIR)cos_tablegen$(HOSTEXESUF)
	$(M)./$< $* > $@

ifdef CONFIG_SMALL
$(SUBDIR)%_tablegen$(HOSTEXESUF): HOSTCFLAGS += -DCONFIG_SMALL=1
else
$(SUBDIR)%_tablegen$(HOSTEXESUF): HOSTCFLAGS += -DCONFIG_SMALL=0
endif

GEN_HEADERS = cbrt_tables.h aacps_tables.h aac_tables.h dv_tables.h     \
              sinewin_tables.h mpegaudio_tables.h motionpixels_tables.h \
              pcm_tables.h qdm2_tables.h
GEN_HEADERS := $(addprefix $(SUBDIR), $(GEN_HEADERS))

$(GEN_HEADERS): $(SUBDIR)%_tables.h: $(SUBDIR)%_tablegen$(HOSTEXESUF)
	$(M)./$< > $@

ifdef CONFIG_HARDCODED_TABLES
$(SUBDIR)aacdec.o: $(SUBDIR)cbrt_tables.h
$(SUBDIR)aacps.o: $(SUBDIR)aacps_tables.h
$(SUBDIR)aactab.o: $(SUBDIR)aac_tables.h
$(SUBDIR)dv.o: $(SUBDIR)dv_tables.h
$(SUBDIR)sinewin.o: $(SUBDIR)sinewin_tables.h
$(SUBDIR)mpegaudiodec.o: $(SUBDIR)mpegaudio_tables.h
$(SUBDIR)mpegaudiodec_float.o: $(SUBDIR)mpegaudio_tables.h
$(SUBDIR)motionpixels.o: $(SUBDIR)motionpixels_tables.h
$(SUBDIR)pcm.o: $(SUBDIR)pcm_tables.h
$(SUBDIR)qdm2.o: $(SUBDIR)qdm2_tables.h
endif<|MERGE_RESOLUTION|>--- conflicted
+++ resolved
@@ -803,11 +803,7 @@
 SKIPHEADERS-$(CONFIG_VAAPI)            += vaapi_internal.h
 SKIPHEADERS-$(CONFIG_VDA)              += vda.h
 SKIPHEADERS-$(CONFIG_VDPAU)            += vdpau.h
-<<<<<<< HEAD
 SKIPHEADERS-$(HAVE_OS2THREADS)         += os2threads.h
-SKIPHEADERS-$(HAVE_W32THREADS)         += w32pthreads.h
-=======
->>>>>>> 90f9a583
 
 TESTPROGS = cabac                                                       \
             dct                                                         \
