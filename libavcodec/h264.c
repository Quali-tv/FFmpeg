--- conflicted
+++ resolved
@@ -1822,17 +1822,10 @@
     int qscale = p == 0 ? s->qscale : h->chroma_qp[p - 1];
     block_offset += 16 * p;
     if (IS_INTRA4x4(mb_type)) {
-<<<<<<< HEAD
-        if (simple || !s->encoding) {
-            if (IS_8x8DCT(mb_type)) {
-                if (transform_bypass) {
-                    idct_dc_add  =
-                    idct_add     = h->h264dsp.h264_add_pixels8;
-=======
         if (IS_8x8DCT(mb_type)) {
             if (transform_bypass) {
                 idct_dc_add  =
-                idct_add     = s->dsp.add_pixels8;
+                idct_add     = h->h264dsp.h264_add_pixels8;
             } else {
                 idct_dc_add = h->h264dsp.h264_idct8_dc_add;
                 idct_add    = h->h264dsp.h264_idct8_add;
@@ -1842,7 +1835,6 @@
                 const int dir      = h->intra4x4_pred_mode_cache[scan8[i]];
                 if (transform_bypass && h->sps.profile_idc == 244 && dir <= 1) {
                     h->hpc.pred8x8l_add[dir](ptr, h->mb + (i * 16 + p * 256 << pixel_shift), linesize);
->>>>>>> d9ebb00d
                 } else {
                     const int nnz = h->non_zero_count_cache[scan8[i + p * 16]];
                     h->hpc.pred8x8l[dir](ptr, (h->topleft_samples_available << i) & 0x8000,
@@ -1858,40 +1850,8 @@
         } else {
             if (transform_bypass) {
                 idct_dc_add  =
-                    idct_add = s->dsp.add_pixels4;
+                    idct_add = h->h264dsp.h264_add_pixels4;
             } else {
-<<<<<<< HEAD
-                if (transform_bypass) {
-                    idct_dc_add  =
-                        idct_add = h->h264dsp.h264_add_pixels4;
-                } else {
-                    idct_dc_add = h->h264dsp.h264_idct_dc_add;
-                    idct_add    = h->h264dsp.h264_idct_add;
-                }
-                for (i = 0; i < 16; i++) {
-                    uint8_t *const ptr = dest_y + block_offset[i];
-                    const int dir      = h->intra4x4_pred_mode_cache[scan8[i]];
-
-                    if (transform_bypass && h->sps.profile_idc == 244 && dir <= 1) {
-                        h->hpc.pred4x4_add[dir](ptr, h->mb + (i * 16 + p * 256 << pixel_shift), linesize);
-                    } else {
-                        uint8_t *topright;
-                        int nnz, tr;
-                        uint64_t tr_high;
-                        if (dir == DIAG_DOWN_LEFT_PRED || dir == VERT_LEFT_PRED) {
-                            const int topright_avail = (h->topright_samples_available << i) & 0x8000;
-                            av_assert2(s->mb_y || linesize <= block_offset[i]);
-                            if (!topright_avail) {
-                                if (pixel_shift) {
-                                    tr_high  = ((uint16_t *)ptr)[3 - linesize / 2] * 0x0001000100010001ULL;
-                                    topright = (uint8_t *)&tr_high;
-                                } else {
-                                    tr       = ptr[3 - linesize] * 0x01010101u;
-                                    topright = (uint8_t *)&tr;
-                                }
-                            } else
-                                topright = ptr + (4 << pixel_shift) - linesize;
-=======
                 idct_dc_add = h->h264dsp.h264_idct_dc_add;
                 idct_add    = h->h264dsp.h264_idct_add;
             }
@@ -1907,7 +1867,7 @@
                     uint64_t tr_high;
                     if (dir == DIAG_DOWN_LEFT_PRED || dir == VERT_LEFT_PRED) {
                         const int topright_avail = (h->topright_samples_available << i) & 0x8000;
-                        assert(s->mb_y || linesize <= block_offset[i]);
+                        av_assert2(s->mb_y || linesize <= block_offset[i]);
                         if (!topright_avail) {
                             if (pixel_shift) {
                                 tr_high  = ((uint16_t *)ptr)[3 - linesize / 2] * 0x0001000100010001ULL;
@@ -1916,7 +1876,6 @@
                                 tr       = ptr[3 - linesize] * 0x01010101u;
                                 topright = (uint8_t *)&tr;
                             }
->>>>>>> d9ebb00d
                         } else
                             topright = ptr + (4 << pixel_shift) - linesize;
                     } else
