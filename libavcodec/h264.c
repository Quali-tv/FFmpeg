--- conflicted
+++ resolved
@@ -3695,14 +3695,9 @@
                 if(s->mb_y >= s->mb_height){
                     tprintf(s->avctx, "slice end %d %d\n", get_bits_count(&s->gb), s->gb.size_in_bits);
 
-<<<<<<< HEAD
                     if(   get_bits_count(&s->gb) == s->gb.size_in_bits
                        || get_bits_count(&s->gb) <  s->gb.size_in_bits && s->avctx->error_recognition < FF_ER_AGGRESSIVE) {
-                        ff_er_add_slice(s, s->resync_mb_x, s->resync_mb_y, s->mb_x-1, s->mb_y, (AC_END|DC_END|MV_END)&part_mask);
-=======
-                    if(get_bits_count(&s->gb) == s->gb.size_in_bits ) {
                         ff_er_add_slice(s, s->resync_mb_x, s->resync_mb_y, s->mb_x-1, s->mb_y, ER_MB_END&part_mask);
->>>>>>> a99273eb
 
                         return 0;
                     }else{
