--- conflicted
+++ resolved
@@ -338,17 +338,13 @@
  */
 typedef struct H264Context {
     AVCodecContext *avctx;
-<<<<<<< HEAD
-=======
     MECmpContext mecc;
->>>>>>> 2d604443
     VideoDSPContext vdsp;
     H264DSPContext h264dsp;
     H264ChromaContext h264chroma;
     H264QpelContext h264qpel;
     ParseContext parse_context;
     GetBitContext gb;
-    DSPContext       dsp;
     ERContext er;
 
     H264Picture *DPB;
