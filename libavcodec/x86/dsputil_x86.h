/*
 * MMX optimized DSP utils
 * Copyright (c) 2007  Aurelien Jacobs <aurel@gnuage.org>
 *
 * This file is part of FFmpeg.
 *
 * FFmpeg is free software; you can redistribute it and/or
 * modify it under the terms of the GNU Lesser General Public
 * License as published by the Free Software Foundation; either
 * version 2.1 of the License, or (at your option) any later version.
 *
 * FFmpeg is distributed in the hope that it will be useful,
 * but WITHOUT ANY WARRANTY; without even the implied warranty of
 * MERCHANTABILITY or FITNESS FOR A PARTICULAR PURPOSE.  See the GNU
 * Lesser General Public License for more details.
 *
 * You should have received a copy of the GNU Lesser General Public
 * License along with FFmpeg; if not, write to the Free Software
 * Foundation, Inc., 51 Franklin Street, Fifth Floor, Boston, MA 02110-1301 USA
 */

#ifndef AVCODEC_X86_DSPUTIL_X86_H
#define AVCODEC_X86_DSPUTIL_X86_H

#include <stddef.h>
#include <stdint.h>

#include "libavcodec/avcodec.h"
#include "libavcodec/dsputil.h"

void ff_dsputilenc_init_mmx(DSPContext *c, AVCodecContext *avctx,
                            unsigned high_bit_depth);
void ff_dsputil_init_pix_mmx(DSPContext *c, AVCodecContext *avctx);

void ff_add_pixels_clamped_mmx(const int16_t *block, uint8_t *pixels,
                               int line_size);
void ff_put_pixels_clamped_mmx(const int16_t *block, uint8_t *pixels,
                               int line_size);
void ff_put_signed_pixels_clamped_mmx(const int16_t *block, uint8_t *pixels,
                                      int line_size);

void ff_clear_block_mmx(int16_t *block);
void ff_clear_block_sse(int16_t *block);
void ff_clear_blocks_mmx(int16_t *blocks);
void ff_clear_blocks_sse(int16_t *blocks);

void ff_add_bytes_mmx(uint8_t *dst, uint8_t *src, int w);

void ff_add_hfyu_median_prediction_cmov(uint8_t *dst, const uint8_t *top,
                                        const uint8_t *diff, int w,
                                        int *left, int *left_top);

void ff_draw_edges_mmx(uint8_t *buf, int wrap, int width, int height,
                       int w, int h, int sides);

void ff_gmc_mmx(uint8_t *dst, uint8_t *src,
                int stride, int h, int ox, int oy,
                int dxx, int dxy, int dyx, int dyy,
                int shift, int r, int width, int height);

void ff_gmc_sse(uint8_t *dst, uint8_t *src,
                int stride, int h, int ox, int oy,
                int dxx, int dxy, int dyx, int dyy,
                int shift, int r, int width, int height);

void ff_vector_clipf_sse(float *dst, const float *src,
                         float min, float max, int len);

void ff_avg_pixels8_mmx(uint8_t *block, const uint8_t *pixels,
                        ptrdiff_t line_size, int h);
void ff_avg_pixels16_mmx(uint8_t *block, const uint8_t *pixels,
                         ptrdiff_t line_size, int h);
void ff_put_pixels8_mmx(uint8_t *block, const uint8_t *pixels,
                        ptrdiff_t line_size, int h);
void ff_put_pixels16_mmx(uint8_t *block, const uint8_t *pixels,
                         ptrdiff_t line_size, int h);
void ff_avg_pixels8_mmxext(uint8_t *block, const uint8_t *pixels,
                           ptrdiff_t line_size, int h);
void ff_put_pixels8_mmxext(uint8_t *block, const uint8_t *pixels,
                           ptrdiff_t line_size, int h);
void ff_avg_pixels16_sse2(uint8_t *block, const uint8_t *pixels,
                          ptrdiff_t line_size, int h);
void ff_put_pixels16_sse2(uint8_t *block, const uint8_t *pixels,
                          ptrdiff_t line_size, int h);

void ff_avg_pixels8_x2_mmx(uint8_t *block, const uint8_t *pixels,
                           ptrdiff_t line_size, int h);

void ff_avg_pixels8_xy2_mmx(uint8_t *block, const uint8_t *pixels,
                            ptrdiff_t line_size, int h);
void ff_avg_pixels16_xy2_mmx(uint8_t *block, const uint8_t *pixels,
                             ptrdiff_t line_size, int h);

void ff_put_pixels8_xy2_mmx(uint8_t *block, const uint8_t *pixels,
                            ptrdiff_t line_size, int h);
void ff_put_pixels16_xy2_mmx(uint8_t *block, const uint8_t *pixels,
                             ptrdiff_t line_size, int h);

<<<<<<< HEAD

void ff_mmx_idct(int16_t *block);
void ff_mmxext_idct(int16_t *block);

#define PIXELS16(STATIC, PFX1, PFX2, TYPE, CPUEXT)                      \
STATIC void PFX1 ## _pixels16 ## TYPE ## CPUEXT(uint8_t *block,         \
                                                const uint8_t *pixels,  \
                                                ptrdiff_t line_size,    \
                                                int h)                  \
{                                                                       \
    PFX2 ## PFX1 ## _pixels8 ## TYPE ## CPUEXT(block, pixels,           \
                                               line_size, h);           \
    PFX2 ## PFX1 ## _pixels8 ## TYPE ## CPUEXT(block + 8, pixels + 8,   \
                                               line_size, h);           \
}

=======
>>>>>>> 322a1dda
#endif /* AVCODEC_X86_DSPUTIL_X86_H */<|MERGE_RESOLUTION|>--- conflicted
+++ resolved
@@ -96,23 +96,8 @@
 void ff_put_pixels16_xy2_mmx(uint8_t *block, const uint8_t *pixels,
                              ptrdiff_t line_size, int h);
 
-<<<<<<< HEAD
 
 void ff_mmx_idct(int16_t *block);
 void ff_mmxext_idct(int16_t *block);
 
-#define PIXELS16(STATIC, PFX1, PFX2, TYPE, CPUEXT)                      \
-STATIC void PFX1 ## _pixels16 ## TYPE ## CPUEXT(uint8_t *block,         \
-                                                const uint8_t *pixels,  \
-                                                ptrdiff_t line_size,    \
-                                                int h)                  \
-{                                                                       \
-    PFX2 ## PFX1 ## _pixels8 ## TYPE ## CPUEXT(block, pixels,           \
-                                               line_size, h);           \
-    PFX2 ## PFX1 ## _pixels8 ## TYPE ## CPUEXT(block + 8, pixels + 8,   \
-                                               line_size, h);           \
-}
-
-=======
->>>>>>> 322a1dda
 #endif /* AVCODEC_X86_DSPUTIL_X86_H */