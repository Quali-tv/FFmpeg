--- conflicted
+++ resolved
@@ -38,6 +38,7 @@
     VCR1Context *const a = avctx->priv_data;
 
     avctx->coded_frame = &a->picture;
+    avcodec_get_frame_defaults(&a->picture);
 }
 
 static av_cold int decode_init(AVCodecContext *avctx)
@@ -73,18 +74,13 @@
     if (p->data[0])
         avctx->release_buffer(avctx, p);
 
-<<<<<<< HEAD
     if(buf_size < 16 + avctx->height + avctx->width*avctx->height*5/8){
         av_log(avctx, AV_LOG_ERROR, "Insufficient input data.\n");
         return AVERROR(EINVAL);
     }
 
-    p->reference= 0;
-    if(avctx->get_buffer(avctx, p) < 0){
-=======
     p->reference = 0;
     if (avctx->get_buffer(avctx, p) < 0) {
->>>>>>> 110d0cdc
         av_log(avctx, AV_LOG_ERROR, "get_buffer() failed\n");
         return -1;
     }
@@ -144,65 +140,6 @@
     return buf_size;
 }
 
-<<<<<<< HEAD
-#if CONFIG_VCR1_ENCODER
-static int encode_frame(AVCodecContext *avctx, unsigned char *buf, int buf_size, void *data){
-    VCR1Context * const a = avctx->priv_data;
-    AVFrame *pict = data;
-    AVFrame * const p = &a->picture;
-    int size;
-
-    *p = *pict;
-    p->pict_type= AV_PICTURE_TYPE_I;
-    p->key_frame= 1;
-
-    avpriv_align_put_bits(&a->pb);
-    while(get_bit_count(&a->pb)&31)
-        put_bits(&a->pb, 8, 0);
-
-    size= get_bit_count(&a->pb)/32;
-
-    return size*4;
-}
-#endif
-
-static av_cold void common_init(AVCodecContext *avctx){
-    VCR1Context * const a = avctx->priv_data;
-
-    avctx->coded_frame = &a->picture;
-    avcodec_get_frame_defaults(&a->picture);
-    a->avctx= avctx;
-}
-
-static av_cold int decode_init(AVCodecContext *avctx){
-
-    common_init(avctx);
-
-    avctx->pix_fmt= PIX_FMT_YUV410P;
-
-    return 0;
-}
-
-static av_cold int decode_end(AVCodecContext *avctx){
-    VCR1Context *s = avctx->priv_data;
-
-    if (s->picture.data[0])
-        avctx->release_buffer(avctx, &s->picture);
-
-    return 0;
-}
-
-#if CONFIG_VCR1_ENCODER
-static av_cold int encode_init(AVCodecContext *avctx){
-
-    common_init(avctx);
-
-    return 0;
-}
-#endif
-
-=======
->>>>>>> 110d0cdc
 AVCodec ff_vcr1_decoder = {
     .name           = "vcr1",
     .type           = AVMEDIA_TYPE_VIDEO,
