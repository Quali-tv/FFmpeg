--- conflicted
+++ resolved
@@ -486,14 +486,10 @@
             return -1;
         }
 
-<<<<<<< HEAD
-        buf2  = av_mallocz(avctx->extradata_size + FF_INPUT_BUFFER_PADDING_SIZE);
+        buf2  = av_mallocz(avctx->extradata_size + AV_INPUT_BUFFER_PADDING_SIZE);
         if (!buf2)
             return AVERROR(ENOMEM);
 
-=======
-        buf2  = av_mallocz(avctx->extradata_size + AV_INPUT_BUFFER_PADDING_SIZE);
->>>>>>> 059a9348
         start = find_next_marker(start, end); // in WVC1 extradata first byte is its size, but can be 0 in mkv
         next  = start;
         for (; next < end; start = next) {
@@ -661,13 +657,9 @@
     //for advanced profile we may need to parse and unescape data
     if (avctx->codec_id == AV_CODEC_ID_VC1 || avctx->codec_id == AV_CODEC_ID_VC1IMAGE) {
         int buf_size2 = 0;
-<<<<<<< HEAD
-        buf2 = av_mallocz(buf_size + FF_INPUT_BUFFER_PADDING_SIZE);
+        buf2 = av_mallocz(buf_size + AV_INPUT_BUFFER_PADDING_SIZE);
         if (!buf2)
             return AVERROR(ENOMEM);
-=======
-        buf2 = av_mallocz(buf_size + AV_INPUT_BUFFER_PADDING_SIZE);
->>>>>>> 059a9348
 
         if (IS_MARKER(AV_RB32(buf))) { /* frame starts with marker and needs to be parsed */
             const uint8_t *start, *end, *next;
