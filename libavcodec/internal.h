/*
 * This file is part of FFmpeg.
 *
 * FFmpeg is free software; you can redistribute it and/or
 * modify it under the terms of the GNU Lesser General Public
 * License as published by the Free Software Foundation; either
 * version 2.1 of the License, or (at your option) any later version.
 *
 * FFmpeg is distributed in the hope that it will be useful,
 * but WITHOUT ANY WARRANTY; without even the implied warranty of
 * MERCHANTABILITY or FITNESS FOR A PARTICULAR PURPOSE.  See the GNU
 * Lesser General Public License for more details.
 *
 * You should have received a copy of the GNU Lesser General Public
 * License along with FFmpeg; if not, write to the Free Software
 * Foundation, Inc., 51 Franklin Street, Fifth Floor, Boston, MA 02110-1301 USA
 */

/**
 * @file
 * common internal api header.
 */

#ifndef AVCODEC_INTERNAL_H
#define AVCODEC_INTERNAL_H

#include <stdint.h>

#include "libavutil/buffer.h"
#include "libavutil/mathematics.h"
#include "libavutil/pixfmt.h"
#include "avcodec.h"
#include "config.h"

#define FF_SANE_NB_CHANNELS 63U

typedef struct FramePool {
    /**
     * Pools for each data plane. For audio all the planes have the same size,
     * so only pools[0] is used.
     */
    AVBufferPool *pools[4];

    /*
     * Pool parameters
     */
    int format;
    int width, height;
    int stride_align[AV_NUM_DATA_POINTERS];
    int linesize[4];
    int planes;
    int channels;
    int samples;
} FramePool;

typedef struct AVCodecInternal {
    /**
     * Whether the parent AVCodecContext is a copy of the context which had
     * init() called on it.
     * This is used by multithreading - shared tables and picture pointers
     * should be freed from the original context only.
     */
    int is_copy;

    /**
     * Whether to allocate progress for frame threading.
     *
     * The codec must set it to 1 if it uses ff_thread_await/report_progress(),
     * then progress will be allocated in ff_thread_get_buffer(). The frames
     * then MUST be freed with ff_thread_release_buffer().
     *
     * If the codec does not need to call the progress functions (there are no
     * dependencies between the frames), it should leave this at 0. Then it can
     * decode straight to the user-provided frames (which the user will then
     * free with av_frame_unref()), there is no need to call
     * ff_thread_release_buffer().
     */
    int allocate_progress;

#if FF_API_OLD_ENCODE_AUDIO
    /**
     * Internal sample count used by avcodec_encode_audio() to fabricate pts.
     * Can be removed along with avcodec_encode_audio().
     */
    int64_t sample_count;
#endif

    /**
     * An audio frame with less than required samples has been submitted and
     * padded with silence. Reject all subsequent frames.
     */
    int last_audio_frame;

    AVFrame to_free;

    FramePool *pool;

<<<<<<< HEAD
    /**
     * temporary buffer used for encoders to store their bitstream
     */
    uint8_t *byte_buffer;
    unsigned int byte_buffer_size;

    void *frame_thread_encoder;

    /**
     * Number of audio samples to skip at the start of the next decoded frame
     */
    int skip_samples;
=======
    void *thread_ctx;
>>>>>>> 38ecc370
} AVCodecInternal;

struct AVCodecDefault {
    const uint8_t *key;
    const uint8_t *value;
};

/**
 * Return the hardware accelerated codec for codec codec_id and
 * pixel format pix_fmt.
 *
 * @param codec_id the codec to match
 * @param pix_fmt the pixel format to match
 * @return the hardware accelerated codec, or NULL if none was found.
 */
AVHWAccel *ff_find_hwaccel(enum AVCodecID codec_id, enum AVPixelFormat pix_fmt);

/**
 * Return the index into tab at which {a,b} match elements {[0],[1]} of tab.
 * If there is no such matching pair then size is returned.
 */
int ff_match_2uint16(const uint16_t (*tab)[2], int size, int a, int b);

unsigned int avpriv_toupper4(unsigned int x);

/**
 * does needed setup of pkt_pts/pos and such for (re)get_buffer();
 */
int ff_init_buffer_info(AVCodecContext *s, AVFrame *frame);


void avpriv_color_frame(AVFrame *frame, const int color[4]);

extern volatile int ff_avcodec_locked;
int ff_lock_avcodec(AVCodecContext *log_ctx);
int ff_unlock_avcodec(void);

int avpriv_lock_avformat(void);
int avpriv_unlock_avformat(void);

/**
 * Maximum size in bytes of extradata.
 * This value was chosen such that every bit of the buffer is
 * addressable by a 32-bit signed integer as used by get_bits.
 */
#define FF_MAX_EXTRADATA_SIZE ((1 << 28) - FF_INPUT_BUFFER_PADDING_SIZE)

/**
 * Check AVPacket size and/or allocate data.
 *
 * Encoders supporting AVCodec.encode2() can use this as a convenience to
 * ensure the output packet data is large enough, whether provided by the user
 * or allocated in this function.
 *
 * @param avctx   the AVCodecContext of the encoder
 * @param avpkt   the AVPacket
 *                If avpkt->data is already set, avpkt->size is checked
 *                to ensure it is large enough.
 *                If avpkt->data is NULL, a new buffer is allocated.
 *                avpkt->size is set to the specified size.
 *                All other AVPacket fields will be reset with av_init_packet().
 * @param size    the minimum required packet size
 * @return        0 on success, negative error code on failure
 */
int ff_alloc_packet2(AVCodecContext *avctx, AVPacket *avpkt, int64_t size);

int ff_alloc_packet(AVPacket *avpkt, int size);

/**
 * Rescale from sample rate to AVCodecContext.time_base.
 */
static av_always_inline int64_t ff_samples_to_time_base(AVCodecContext *avctx,
                                                        int64_t samples)
{
    if(samples == AV_NOPTS_VALUE)
        return AV_NOPTS_VALUE;
    return av_rescale_q(samples, (AVRational){ 1, avctx->sample_rate },
                        avctx->time_base);
}

/**
 * Get a buffer for a frame. This is a wrapper around
 * AVCodecContext.get_buffer() and should be used instead calling get_buffer()
 * directly.
 */
int ff_get_buffer(AVCodecContext *avctx, AVFrame *frame, int flags);

/**
 * Identical in function to av_frame_make_writable(), except it uses
 * ff_get_buffer() to allocate the buffer when needed.
 */
int ff_reget_buffer(AVCodecContext *avctx, AVFrame *frame);

int ff_thread_can_start_frame(AVCodecContext *avctx);

int avpriv_h264_has_num_reorder_frames(AVCodecContext *avctx);

/**
 * Call avcodec_open2 recursively by decrementing counter, unlocking mutex,
 * calling the function and then restoring again. Assumes the mutex is
 * already locked
 */
int ff_codec_open2_recursive(AVCodecContext *avctx, const AVCodec *codec, AVDictionary **options);

/**
 * Call avcodec_close recursively, counterpart to avcodec_open2_recursive.
 */
int ff_codec_close_recursive(AVCodecContext *avctx);

/**
 * Finalize buf into extradata and set its size appropriately.
 */
int avpriv_bprint_to_extradata(AVCodecContext *avctx, struct AVBPrint *buf);

const uint8_t *avpriv_find_start_code(const uint8_t *p,
                                      const uint8_t *end,
                                      uint32_t *state);

/**
 * Check that the provided frame dimensions are valid and set them on the codec
 * context.
 */
int ff_set_dimensions(AVCodecContext *s, int width, int height);

#endif /* AVCODEC_INTERNAL_H */<|MERGE_RESOLUTION|>--- conflicted
+++ resolved
@@ -95,7 +95,8 @@
 
     FramePool *pool;
 
-<<<<<<< HEAD
+    void *thread_ctx;
+
     /**
      * temporary buffer used for encoders to store their bitstream
      */
@@ -108,9 +109,6 @@
      * Number of audio samples to skip at the start of the next decoded frame
      */
     int skip_samples;
-=======
-    void *thread_ctx;
->>>>>>> 38ecc370
 } AVCodecInternal;
 
 struct AVCodecDefault {
