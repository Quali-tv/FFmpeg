/*
 * Shorten decoder
 * Copyright (c) 2005 Jeff Muizelaar
 *
 * This file is part of FFmpeg.
 *
 * FFmpeg is free software; you can redistribute it and/or
 * modify it under the terms of the GNU Lesser General Public
 * License as published by the Free Software Foundation; either
 * version 2.1 of the License, or (at your option) any later version.
 *
 * FFmpeg is distributed in the hope that it will be useful,
 * but WITHOUT ANY WARRANTY; without even the implied warranty of
 * MERCHANTABILITY or FITNESS FOR A PARTICULAR PURPOSE.  See the GNU
 * Lesser General Public License for more details.
 *
 * You should have received a copy of the GNU Lesser General Public
 * License along with FFmpeg; if not, write to the Free Software
 * Foundation, Inc., 51 Franklin Street, Fifth Floor, Boston, MA 02110-1301 USA
 */

/**
 * @file
 * Shorten decoder
 * @author Jeff Muizelaar
 *
 */

#include <limits.h>
#include "avcodec.h"
#include "bytestream.h"
#include "get_bits.h"
#include "golomb.h"
#include "internal.h"

#define MAX_CHANNELS 8
#define MAX_BLOCKSIZE 65535

#define OUT_BUFFER_SIZE 16384

#define ULONGSIZE 2

#define WAVE_FORMAT_PCM 0x0001

#define DEFAULT_BLOCK_SIZE 256

#define TYPESIZE 4
#define CHANSIZE 0
#define LPCQSIZE 2
#define ENERGYSIZE 3
#define BITSHIFTSIZE 2

#define TYPE_S8    1
#define TYPE_U8    2
#define TYPE_S16HL 3
#define TYPE_U16HL 4
#define TYPE_S16LH 5
#define TYPE_U16LH 6

#define NWRAP 3
#define NSKIPSIZE 1

#define LPCQUANT 5
#define V2LPCQOFFSET (1 << LPCQUANT)

#define FNSIZE 2
#define FN_DIFF0        0
#define FN_DIFF1        1
#define FN_DIFF2        2
#define FN_DIFF3        3
#define FN_QUIT         4
#define FN_BLOCKSIZE    5
#define FN_BITSHIFT     6
#define FN_QLPC         7
#define FN_ZERO         8
#define FN_VERBATIM     9

/** indicates if the FN_* command is audio or non-audio */
static const uint8_t is_audio_command[10] = { 1, 1, 1, 1, 0, 0, 0, 1, 1, 0 };

#define VERBATIM_CKSIZE_SIZE 5
#define VERBATIM_BYTE_SIZE 8
#define CANONICAL_HEADER_SIZE 44

typedef struct ShortenContext {
    AVCodecContext *avctx;
    AVFrame frame;
    GetBitContext gb;

    int min_framesize, max_framesize;
    unsigned channels;

    int32_t *decoded[MAX_CHANNELS];
    int32_t *decoded_base[MAX_CHANNELS];
    int32_t *offset[MAX_CHANNELS];
    int *coeffs;
    uint8_t *bitstream;
    int bitstream_size;
    int bitstream_index;
    unsigned int allocated_bitstream_size;
    int header_size;
    uint8_t header[OUT_BUFFER_SIZE];
    int version;
    int cur_chan;
    int bitshift;
    int nmean;
    int internal_ftype;
    int nwrap;
    int blocksize;
    int bitindex;
    int32_t lpcqoffset;
    int got_header;
    int got_quit_command;
} ShortenContext;

static av_cold int shorten_decode_init(AVCodecContext *avctx)
{
    ShortenContext *s = avctx->priv_data;
    s->avctx          = avctx;

    avcodec_get_frame_defaults(&s->frame);
    avctx->coded_frame = &s->frame;

    return 0;
}

static int allocate_buffers(ShortenContext *s)
{
    int i, chan;
    int *coeffs;
    void *tmp_ptr;

    for (chan = 0; chan < s->channels; chan++) {
        if (FFMAX(1, s->nmean) >= UINT_MAX / sizeof(int32_t)) {
            av_log(s->avctx, AV_LOG_ERROR, "nmean too large\n");
            return AVERROR_INVALIDDATA;
        }
        if (s->blocksize + s->nwrap >= UINT_MAX / sizeof(int32_t) ||
            s->blocksize + s->nwrap <= (unsigned)s->nwrap) {
            av_log(s->avctx, AV_LOG_ERROR,
                   "s->blocksize + s->nwrap too large\n");
            return AVERROR_INVALIDDATA;
        }

        tmp_ptr =
            av_realloc(s->offset[chan], sizeof(int32_t) * FFMAX(1, s->nmean));
        if (!tmp_ptr)
            return AVERROR(ENOMEM);
        s->offset[chan] = tmp_ptr;

        tmp_ptr = av_realloc(s->decoded_base[chan], (s->blocksize + s->nwrap) *
                             sizeof(s->decoded_base[0][0]));
        if (!tmp_ptr)
            return AVERROR(ENOMEM);
        s->decoded_base[chan] = tmp_ptr;
        for (i = 0; i < s->nwrap; i++)
            s->decoded_base[chan][i] = 0;
        s->decoded[chan] = s->decoded_base[chan] + s->nwrap;
    }

    coeffs = av_realloc(s->coeffs, s->nwrap * sizeof(*s->coeffs));
    if (!coeffs)
        return AVERROR(ENOMEM);
    s->coeffs = coeffs;

    return 0;
}

static inline unsigned int get_uint(ShortenContext *s, int k)
{
    if (s->version != 0)
        k = get_ur_golomb_shorten(&s->gb, ULONGSIZE);
    return get_ur_golomb_shorten(&s->gb, k);
}

static void fix_bitshift(ShortenContext *s, int32_t *buffer)
{
    int i;

    if (s->bitshift != 0)
        for (i = 0; i < s->blocksize; i++)
            buffer[i] <<= s->bitshift;
}

static int init_offset(ShortenContext *s)
{
    int32_t mean = 0;
    int chan, i;
    int nblock = FFMAX(1, s->nmean);
    /* initialise offset */
    switch (s->internal_ftype) {
    case TYPE_U8:
        s->avctx->sample_fmt = AV_SAMPLE_FMT_U8P;
        mean = 0x80;
        break;
    case TYPE_S16HL:
    case TYPE_S16LH:
        s->avctx->sample_fmt = AV_SAMPLE_FMT_S16P;
        break;
    default:
        av_log(s->avctx, AV_LOG_ERROR, "unknown audio type\n");
        return AVERROR_PATCHWELCOME;
    }

    for (chan = 0; chan < s->channels; chan++)
        for (i = 0; i < nblock; i++)
            s->offset[chan][i] = mean;
    return 0;
}

static int decode_wave_header(AVCodecContext *avctx, const uint8_t *header,
                              int header_size)
{
    int len, bps;
    short wave_format;
    GetByteContext gb;

    bytestream2_init(&gb, header, header_size);

    if (bytestream2_get_le32(&gb) != MKTAG('R', 'I', 'F', 'F')) {
        av_log(avctx, AV_LOG_ERROR, "missing RIFF tag\n");
        return AVERROR_INVALIDDATA;
    }

    bytestream2_skip(&gb, 4); /* chunk size */

    if (bytestream2_get_le32(&gb) != MKTAG('W', 'A', 'V', 'E')) {
        av_log(avctx, AV_LOG_ERROR, "missing WAVE tag\n");
        return AVERROR_INVALIDDATA;
    }

    while (bytestream2_get_le32(&gb) != MKTAG('f', 'm', 't', ' ')) {
        len = bytestream2_get_le32(&gb);
        bytestream2_skip(&gb, len);
        if (len < 0 || bytestream2_get_bytes_left(&gb) < 16) {
            av_log(avctx, AV_LOG_ERROR, "no fmt chunk found\n");
            return AVERROR_INVALIDDATA;
        }
    }
    len = bytestream2_get_le32(&gb);

    if (len < 16) {
        av_log(avctx, AV_LOG_ERROR, "fmt chunk was too short\n");
        return AVERROR_INVALIDDATA;
    }

    wave_format = bytestream2_get_le16(&gb);

    switch (wave_format) {
    case WAVE_FORMAT_PCM:
        break;
    default:
        av_log(avctx, AV_LOG_ERROR, "unsupported wave format\n");
        return AVERROR(ENOSYS);
    }

    bytestream2_skip(&gb, 2); // skip channels    (already got from shorten header)
    avctx->sample_rate = bytestream2_get_le32(&gb);
    bytestream2_skip(&gb, 4); // skip bit rate    (represents original uncompressed bit rate)
    bytestream2_skip(&gb, 2); // skip block align (not needed)
    bps = bytestream2_get_le16(&gb);
    avctx->bits_per_coded_sample = bps;

    if (bps != 16 && bps != 8) {
        av_log(avctx, AV_LOG_ERROR, "unsupported number of bits per sample: %d\n", bps);
        return AVERROR(ENOSYS);
    }

    len -= 16;
    if (len > 0)
        av_log(avctx, AV_LOG_INFO, "%d header bytes unparsed\n", len);

    return 0;
}

<<<<<<< HEAD
static const int fixed_coeffs[3][3] = {
=======
static void output_buffer(int16_t **samples, int nchan, int blocksize,
                          int32_t **buffer)
{
    int i, ch;
    for (ch = 0; ch < nchan; ch++) {
        int32_t *in  = buffer[ch];
        int16_t *out = samples[ch];
        for (i = 0; i < blocksize; i++)
            out[i] = av_clip_int16(in[i]);
    }
}

static const int fixed_coeffs[][3] = {
    { 0,  0,  0 },
>>>>>>> 65830277
    { 1,  0,  0 },
    { 2, -1,  0 },
    { 3, -3,  1 }
};

static int decode_subframe_lpc(ShortenContext *s, int command, int channel,
                               int residual_size, int32_t coffset)
{
    int pred_order, sum, qshift, init_sum, i, j;
    const int *coeffs;

    if (command == FN_QLPC) {
        /* read/validate prediction order */
        pred_order = get_ur_golomb_shorten(&s->gb, LPCQSIZE);
        if (pred_order > s->nwrap) {
            av_log(s->avctx, AV_LOG_ERROR, "invalid pred_order %d\n",
                   pred_order);
            return AVERROR(EINVAL);
        }
        /* read LPC coefficients */
        for (i = 0; i < pred_order; i++)
            s->coeffs[i] = get_sr_golomb_shorten(&s->gb, LPCQUANT);
        coeffs = s->coeffs;

        qshift = LPCQUANT;
    } else {
        /* fixed LPC coeffs */
        pred_order = command;
        if (pred_order > FF_ARRAY_ELEMS(fixed_coeffs)) {
            av_log(s->avctx, AV_LOG_ERROR, "invalid pred_order %d\n",
                   pred_order);
            return AVERROR_INVALIDDATA;
        }
        coeffs     = fixed_coeffs[pred_order];
        qshift     = 0;
    }

    /* subtract offset from previous samples to use in prediction */
    if (command == FN_QLPC && coffset)
        for (i = -pred_order; i < 0; i++)
            s->decoded[channel][i] -= coffset;

    /* decode residual and do LPC prediction */
    init_sum = pred_order ? (command == FN_QLPC ? s->lpcqoffset : 0) : coffset;
    for (i = 0; i < s->blocksize; i++) {
        sum = init_sum;
        for (j = 0; j < pred_order; j++)
            sum += coeffs[j] * s->decoded[channel][i - j - 1];
        s->decoded[channel][i] = get_sr_golomb_shorten(&s->gb, residual_size) +
                                 (sum >> qshift);
    }

    /* add offset to current samples */
    if (command == FN_QLPC && coffset)
        for (i = 0; i < s->blocksize; i++)
            s->decoded[channel][i] += coffset;

    return 0;
}

static int read_header(ShortenContext *s)
{
    int i, ret;
    int maxnlpc = 0;
    /* shorten signature */
    if (get_bits_long(&s->gb, 32) != AV_RB32("ajkg")) {
        av_log(s->avctx, AV_LOG_ERROR, "missing shorten magic 'ajkg'\n");
        return AVERROR_INVALIDDATA;
    }

    s->lpcqoffset     = 0;
    s->blocksize      = DEFAULT_BLOCK_SIZE;
    s->nmean          = -1;
    s->version        = get_bits(&s->gb, 8);
    s->internal_ftype = get_uint(s, TYPESIZE);

    s->channels = get_uint(s, CHANSIZE);
    if (!s->channels) {
        av_log(s->avctx, AV_LOG_ERROR, "No channels reported\n");
        return AVERROR_INVALIDDATA;
    }
    if (s->channels > MAX_CHANNELS) {
        av_log(s->avctx, AV_LOG_ERROR, "too many channels: %d\n", s->channels);
        s->channels = 0;
        return AVERROR_INVALIDDATA;
    }
    s->avctx->channels = s->channels;

    /* get blocksize if version > 0 */
    if (s->version > 0) {
        int skip_bytes;
        unsigned blocksize;

        blocksize = get_uint(s, av_log2(DEFAULT_BLOCK_SIZE));
        if (!blocksize || blocksize > MAX_BLOCKSIZE) {
            av_log(s->avctx, AV_LOG_ERROR,
                   "invalid or unsupported block size: %d\n",
                   blocksize);
            return AVERROR(EINVAL);
        }
        s->blocksize = blocksize;

        maxnlpc  = get_uint(s, LPCQSIZE);
        s->nmean = get_uint(s, 0);

        skip_bytes = get_uint(s, NSKIPSIZE);
        for (i = 0; i < skip_bytes; i++)
            skip_bits(&s->gb, 8);
    }
    s->nwrap = FFMAX(NWRAP, maxnlpc);

    if ((ret = allocate_buffers(s)) < 0)
        return ret;

    if ((ret = init_offset(s)) < 0)
        return ret;

    if (s->version > 1)
        s->lpcqoffset = V2LPCQOFFSET;

    if (get_ur_golomb_shorten(&s->gb, FNSIZE) != FN_VERBATIM) {
        av_log(s->avctx, AV_LOG_ERROR,
               "missing verbatim section at beginning of stream\n");
        return AVERROR_INVALIDDATA;
    }

    s->header_size = get_ur_golomb_shorten(&s->gb, VERBATIM_CKSIZE_SIZE);
    if (s->header_size >= OUT_BUFFER_SIZE ||
        s->header_size < CANONICAL_HEADER_SIZE) {
        av_log(s->avctx, AV_LOG_ERROR, "header is wrong size: %d\n",
               s->header_size);
        return AVERROR_INVALIDDATA;
    }

    for (i = 0; i < s->header_size; i++)
        s->header[i] = (char)get_ur_golomb_shorten(&s->gb, VERBATIM_BYTE_SIZE);

    if ((ret = decode_wave_header(s->avctx, s->header, s->header_size)) < 0)
        return ret;

    s->cur_chan = 0;
    s->bitshift = 0;

    s->got_header = 1;

    return 0;
}

static int shorten_decode_frame(AVCodecContext *avctx, void *data,
                                int *got_frame_ptr, AVPacket *avpkt)
{
    const uint8_t *buf = avpkt->data;
    int buf_size       = avpkt->size;
    ShortenContext *s  = avctx->priv_data;
    int i, input_buf_size = 0;
    int ret;

    /* allocate internal bitstream buffer */
    if (s->max_framesize == 0) {
        void *tmp_ptr;
        s->max_framesize = 8192; // should hopefully be enough for the first header
        tmp_ptr = av_fast_realloc(s->bitstream, &s->allocated_bitstream_size,
                                  s->max_framesize);
        if (!tmp_ptr) {
            av_log(avctx, AV_LOG_ERROR, "error allocating bitstream buffer\n");
            return AVERROR(ENOMEM);
        }
        s->bitstream = tmp_ptr;
    }

    /* append current packet data to bitstream buffer */
    if (1 && s->max_framesize) { //FIXME truncated
        buf_size       = FFMIN(buf_size, s->max_framesize - s->bitstream_size);
        input_buf_size = buf_size;

        if (s->bitstream_index + s->bitstream_size + buf_size >
            s->allocated_bitstream_size) {
            memmove(s->bitstream, &s->bitstream[s->bitstream_index],
                    s->bitstream_size);
            s->bitstream_index = 0;
        }
        if (buf)
            memcpy(&s->bitstream[s->bitstream_index + s->bitstream_size], buf,
                   buf_size);
        buf               = &s->bitstream[s->bitstream_index];
        buf_size         += s->bitstream_size;
        s->bitstream_size = buf_size;

        /* do not decode until buffer has at least max_framesize bytes or
         * the end of the file has been reached */
        if (buf_size < s->max_framesize && avpkt->data) {
            *got_frame_ptr = 0;
            return input_buf_size;
        }
    }
    /* init and position bitstream reader */
    init_get_bits(&s->gb, buf, buf_size * 8);
    skip_bits(&s->gb, s->bitindex);

    /* process header or next subblock */
    if (!s->got_header) {
        if ((ret = read_header(s)) < 0)
            return ret;
        *got_frame_ptr = 0;
        goto finish_frame;
    }

    /* if quit command was read previously, don't decode anything */
    if (s->got_quit_command) {
        *got_frame_ptr = 0;
        return avpkt->size;
    }

    s->cur_chan = 0;
    while (s->cur_chan < s->channels) {
        unsigned int cmd;
        int len;

        if (get_bits_left(&s->gb) < 3 + FNSIZE) {
            *got_frame_ptr = 0;
            break;
        }

        cmd = get_ur_golomb_shorten(&s->gb, FNSIZE);

        if (cmd > FN_VERBATIM) {
            av_log(avctx, AV_LOG_ERROR, "unknown shorten function %d\n", cmd);
            *got_frame_ptr = 0;
            break;
        }

        if (!is_audio_command[cmd]) {
            /* process non-audio command */
            switch (cmd) {
            case FN_VERBATIM:
                len = get_ur_golomb_shorten(&s->gb, VERBATIM_CKSIZE_SIZE);
                while (len--)
                    get_ur_golomb_shorten(&s->gb, VERBATIM_BYTE_SIZE);
                break;
            case FN_BITSHIFT:
                s->bitshift = get_ur_golomb_shorten(&s->gb, BITSHIFTSIZE);
                break;
            case FN_BLOCKSIZE: {
                unsigned blocksize = get_uint(s, av_log2(s->blocksize));
                if (blocksize > s->blocksize) {
                    av_log(avctx, AV_LOG_ERROR,
                           "Increasing block size is not supported\n");
                    return AVERROR_PATCHWELCOME;
                }
                if (!blocksize || blocksize > MAX_BLOCKSIZE) {
                    av_log(avctx, AV_LOG_ERROR, "invalid or unsupported "
                                                "block size: %d\n", blocksize);
                    return AVERROR(EINVAL);
                }
                s->blocksize = blocksize;
                break;
            }
            case FN_QUIT:
                s->got_quit_command = 1;
                break;
            }
            if (cmd == FN_BLOCKSIZE || cmd == FN_QUIT) {
                *got_frame_ptr = 0;
                break;
            }
        } else {
            /* process audio command */
            int residual_size = 0;
            int channel = s->cur_chan;
            int32_t coffset;

            /* get Rice code for residual decoding */
            if (cmd != FN_ZERO) {
                residual_size = get_ur_golomb_shorten(&s->gb, ENERGYSIZE);
                /* This is a hack as version 0 differed in the definition
                 * of get_sr_golomb_shorten(). */
                if (s->version == 0)
                    residual_size--;
            }

            /* calculate sample offset using means from previous blocks */
            if (s->nmean == 0)
                coffset = s->offset[channel][0];
            else {
                int32_t sum = (s->version < 2) ? 0 : s->nmean / 2;
                for (i = 0; i < s->nmean; i++)
                    sum += s->offset[channel][i];
                coffset = sum / s->nmean;
                if (s->version >= 2)
                    coffset = s->bitshift == 0 ? coffset : coffset >> s->bitshift - 1 >> 1;
            }

            /* decode samples for this channel */
            if (cmd == FN_ZERO) {
                for (i = 0; i < s->blocksize; i++)
                    s->decoded[channel][i] = 0;
            } else {
                if ((ret = decode_subframe_lpc(s, cmd, channel,
                                               residual_size, coffset)) < 0)
                    return ret;
            }

            /* update means with info from the current block */
            if (s->nmean > 0) {
                int32_t sum = (s->version < 2) ? 0 : s->blocksize / 2;
                for (i = 0; i < s->blocksize; i++)
                    sum += s->decoded[channel][i];

                for (i = 1; i < s->nmean; i++)
                    s->offset[channel][i - 1] = s->offset[channel][i];

                if (s->version < 2)
                    s->offset[channel][s->nmean - 1] = sum / s->blocksize;
                else
                    s->offset[channel][s->nmean - 1] = (sum / s->blocksize) << s->bitshift;
            }

            /* copy wrap samples for use with next block */
            for (i = -s->nwrap; i < 0; i++)
                s->decoded[channel][i] = s->decoded[channel][i + s->blocksize];

            /* shift samples to add in unused zero bits which were removed
             * during encoding */
            fix_bitshift(s, s->decoded[channel]);

            /* if this is the last channel in the block, output the samples */
            s->cur_chan++;
            if (s->cur_chan == s->channels) {
                uint8_t *samples_u8;
                int16_t *samples_s16;
                int chan;

                /* get output buffer */
                s->frame.nb_samples = s->blocksize;
                if ((ret = ff_get_buffer(avctx, &s->frame)) < 0) {
                    av_log(avctx, AV_LOG_ERROR, "get_buffer() failed\n");
                    return ret;
                }

                for (chan = 0; chan < s->channels; chan++) {
                    samples_u8  = ((uint8_t **)s->frame.extended_data)[chan];
                    samples_s16 = ((int16_t **)s->frame.extended_data)[chan];
                    for (i = 0; i < s->blocksize; i++) {
                        switch (s->internal_ftype) {
                        case TYPE_U8:
                            *samples_u8++ = av_clip_uint8(s->decoded[chan][i]);
                            break;
                        case TYPE_S16HL:
                        case TYPE_S16LH:
                            *samples_s16++ = av_clip_int16(s->decoded[chan][i]);
                            break;
                        }
                    }
                }


                *got_frame_ptr   = 1;
                *(AVFrame *)data = s->frame;
            }
        }
    }
    if (s->cur_chan < s->channels)
        *got_frame_ptr = 0;

finish_frame:
    s->bitindex = get_bits_count(&s->gb) - 8 * (get_bits_count(&s->gb) / 8);
    i           = get_bits_count(&s->gb) / 8;
    if (i > buf_size) {
        av_log(s->avctx, AV_LOG_ERROR, "overread: %d\n", i - buf_size);
        s->bitstream_size  = 0;
        s->bitstream_index = 0;
        return AVERROR_INVALIDDATA;
    }
    if (s->bitstream_size) {
        s->bitstream_index += i;
        s->bitstream_size  -= i;
        return input_buf_size;
    } else
        return i;
}

static av_cold int shorten_decode_close(AVCodecContext *avctx)
{
    ShortenContext *s = avctx->priv_data;
    int i;

    for (i = 0; i < s->channels; i++) {
        s->decoded[i] = NULL;
        av_freep(&s->decoded_base[i]);
        av_freep(&s->offset[i]);
    }
    av_freep(&s->bitstream);
    av_freep(&s->coeffs);

    return 0;
}

AVCodec ff_shorten_decoder = {
    .name           = "shorten",
    .type           = AVMEDIA_TYPE_AUDIO,
    .id             = AV_CODEC_ID_SHORTEN,
    .priv_data_size = sizeof(ShortenContext),
    .init           = shorten_decode_init,
    .close          = shorten_decode_close,
    .decode         = shorten_decode_frame,
    .capabilities   = CODEC_CAP_DELAY | CODEC_CAP_DR1,
    .long_name      = NULL_IF_CONFIG_SMALL("Shorten"),
    .sample_fmts    = (const enum AVSampleFormat[]) { AV_SAMPLE_FMT_S16P,
                                                      AV_SAMPLE_FMT_U8P,
                                                      AV_SAMPLE_FMT_NONE },
};<|MERGE_RESOLUTION|>--- conflicted
+++ resolved
@@ -273,24 +273,8 @@
     return 0;
 }
 
-<<<<<<< HEAD
-static const int fixed_coeffs[3][3] = {
-=======
-static void output_buffer(int16_t **samples, int nchan, int blocksize,
-                          int32_t **buffer)
-{
-    int i, ch;
-    for (ch = 0; ch < nchan; ch++) {
-        int32_t *in  = buffer[ch];
-        int16_t *out = samples[ch];
-        for (i = 0; i < blocksize; i++)
-            out[i] = av_clip_int16(in[i]);
-    }
-}
-
 static const int fixed_coeffs[][3] = {
     { 0,  0,  0 },
->>>>>>> 65830277
     { 1,  0,  0 },
     { 2, -1,  0 },
     { 3, -3,  1 }
@@ -319,7 +303,7 @@
     } else {
         /* fixed LPC coeffs */
         pred_order = command;
-        if (pred_order > FF_ARRAY_ELEMS(fixed_coeffs)) {
+        if (pred_order >= FF_ARRAY_ELEMS(fixed_coeffs)) {
             av_log(s->avctx, AV_LOG_ERROR, "invalid pred_order %d\n",
                    pred_order);
             return AVERROR_INVALIDDATA;
