/*
 * H.26L/H.264/AVC/JVT/14496-10/... decoder
 * Copyright (c) 2003 Michael Niedermayer <michaelni@gmx.at>
 *
 * This file is part of FFmpeg.
 *
 * FFmpeg is free software; you can redistribute it and/or
 * modify it under the terms of the GNU Lesser General Public
 * License as published by the Free Software Foundation; either
 * version 2.1 of the License, or (at your option) any later version.
 *
 * FFmpeg is distributed in the hope that it will be useful,
 * but WITHOUT ANY WARRANTY; without even the implied warranty of
 * MERCHANTABILITY or FITNESS FOR A PARTICULAR PURPOSE.  See the GNU
 * Lesser General Public License for more details.
 *
 * You should have received a copy of the GNU Lesser General Public
 * License along with FFmpeg; if not, write to the Free Software
 * Foundation, Inc., 51 Franklin Street, Fifth Floor, Boston, MA 02110-1301 USA
 */

/**
 * @file
 * H.264 / AVC / MPEG4 part10 macroblock decoding
 */

#include <stdint.h>

#include "config.h"

#include "libavutil/common.h"
#include "libavutil/intreadwrite.h"
#include "avcodec.h"
#include "h264.h"
#include "qpeldsp.h"
#include "svq3.h"
#include "thread.h"

static inline int get_lowest_part_list_y(H264Context *h, H264Picture *pic, int n,
                                         int height, int y_offset, int list)
{
    int raw_my             = h->mv_cache[list][scan8[n]][1];
    int filter_height_down = (raw_my & 3) ? 3 : 0;
    int full_my            = (raw_my >> 2) + y_offset;
    int bottom             = full_my + filter_height_down + height;

    av_assert2(height >= 0);

    return FFMAX(0, bottom);
}

static inline void get_lowest_part_y(H264Context *h, int16_t refs[2][48], int n,
                                     int height, int y_offset, int list0,
                                     int list1, int *nrefs)
{
    int my;

    y_offset += 16 * (h->mb_y >> MB_FIELD(h));

    if (list0) {
        int ref_n = h->ref_cache[0][scan8[n]];
        H264Picture *ref = &h->ref_list[0][ref_n];

        // Error resilience puts the current picture in the ref list.
        // Don't try to wait on these as it will cause a deadlock.
        // Fields can wait on each other, though.
        if (ref->tf.progress->data != h->cur_pic.tf.progress->data ||
            (ref->reference & 3) != h->picture_structure) {
            my = get_lowest_part_list_y(h, ref, n, height, y_offset, 0);
            if (refs[0][ref_n] < 0)
                nrefs[0] += 1;
            refs[0][ref_n] = FFMAX(refs[0][ref_n], my);
        }
    }

    if (list1) {
        int ref_n    = h->ref_cache[1][scan8[n]];
        H264Picture *ref = &h->ref_list[1][ref_n];

        if (ref->tf.progress->data != h->cur_pic.tf.progress->data ||
            (ref->reference & 3) != h->picture_structure) {
            my = get_lowest_part_list_y(h, ref, n, height, y_offset, 1);
            if (refs[1][ref_n] < 0)
                nrefs[1] += 1;
            refs[1][ref_n] = FFMAX(refs[1][ref_n], my);
        }
    }
}

/**
 * Wait until all reference frames are available for MC operations.
 *
 * @param h the H264 context
 */
static void await_references(H264Context *h)
{
    const int mb_xy   = h->mb_xy;
    const int mb_type = h->cur_pic.mb_type[mb_xy];
    int16_t refs[2][48];
    int nrefs[2] = { 0 };
    int ref, list;

    memset(refs, -1, sizeof(refs));

    if (IS_16X16(mb_type)) {
        get_lowest_part_y(h, refs, 0, 16, 0,
                          IS_DIR(mb_type, 0, 0), IS_DIR(mb_type, 0, 1), nrefs);
    } else if (IS_16X8(mb_type)) {
        get_lowest_part_y(h, refs, 0, 8, 0,
                          IS_DIR(mb_type, 0, 0), IS_DIR(mb_type, 0, 1), nrefs);
        get_lowest_part_y(h, refs, 8, 8, 8,
                          IS_DIR(mb_type, 1, 0), IS_DIR(mb_type, 1, 1), nrefs);
    } else if (IS_8X16(mb_type)) {
        get_lowest_part_y(h, refs, 0, 16, 0,
                          IS_DIR(mb_type, 0, 0), IS_DIR(mb_type, 0, 1), nrefs);
        get_lowest_part_y(h, refs, 4, 16, 0,
                          IS_DIR(mb_type, 1, 0), IS_DIR(mb_type, 1, 1), nrefs);
    } else {
        int i;

        av_assert2(IS_8X8(mb_type));

        for (i = 0; i < 4; i++) {
            const int sub_mb_type = h->sub_mb_type[i];
            const int n           = 4 * i;
            int y_offset          = (i & 2) << 2;

            if (IS_SUB_8X8(sub_mb_type)) {
                get_lowest_part_y(h, refs, n, 8, y_offset,
                                  IS_DIR(sub_mb_type, 0, 0),
                                  IS_DIR(sub_mb_type, 0, 1),
                                  nrefs);
            } else if (IS_SUB_8X4(sub_mb_type)) {
                get_lowest_part_y(h, refs, n, 4, y_offset,
                                  IS_DIR(sub_mb_type, 0, 0),
                                  IS_DIR(sub_mb_type, 0, 1),
                                  nrefs);
                get_lowest_part_y(h, refs, n + 2, 4, y_offset + 4,
                                  IS_DIR(sub_mb_type, 0, 0),
                                  IS_DIR(sub_mb_type, 0, 1),
                                  nrefs);
            } else if (IS_SUB_4X8(sub_mb_type)) {
                get_lowest_part_y(h, refs, n, 8, y_offset,
                                  IS_DIR(sub_mb_type, 0, 0),
                                  IS_DIR(sub_mb_type, 0, 1),
                                  nrefs);
                get_lowest_part_y(h, refs, n + 1, 8, y_offset,
                                  IS_DIR(sub_mb_type, 0, 0),
                                  IS_DIR(sub_mb_type, 0, 1),
                                  nrefs);
            } else {
                int j;
                av_assert2(IS_SUB_4X4(sub_mb_type));
                for (j = 0; j < 4; j++) {
                    int sub_y_offset = y_offset + 2 * (j & 2);
                    get_lowest_part_y(h, refs, n + j, 4, sub_y_offset,
                                      IS_DIR(sub_mb_type, 0, 0),
                                      IS_DIR(sub_mb_type, 0, 1),
                                      nrefs);
                }
            }
        }
    }

    for (list = h->list_count - 1; list >= 0; list--)
        for (ref = 0; ref < 48 && nrefs[list]; ref++) {
            int row = refs[list][ref];
            if (row >= 0) {
                H264Picture *ref_pic  = &h->ref_list[list][ref];
                int ref_field         = ref_pic->reference - 1;
                int ref_field_picture = ref_pic->field_picture;
                int pic_height        = 16 * h->mb_height >> ref_field_picture;

                row <<= MB_MBAFF(h);
                nrefs[list]--;

                if (!FIELD_PICTURE(h) && ref_field_picture) { // frame referencing two fields
                    ff_thread_await_progress(&ref_pic->tf,
                                             FFMIN((row >> 1) - !(row & 1),
                                                   pic_height - 1),
                                             1);
                    ff_thread_await_progress(&ref_pic->tf,
                                             FFMIN((row >> 1), pic_height - 1),
                                             0);
                } else if (FIELD_PICTURE(h) && !ref_field_picture) { // field referencing one field of a frame
                    ff_thread_await_progress(&ref_pic->tf,
                                             FFMIN(row * 2 + ref_field,
                                                   pic_height - 1),
                                             0);
                } else if (FIELD_PICTURE(h)) {
                    ff_thread_await_progress(&ref_pic->tf,
                                             FFMIN(row, pic_height - 1),
                                             ref_field);
                } else {
                    ff_thread_await_progress(&ref_pic->tf,
                                             FFMIN(row, pic_height - 1),
                                             0);
                }
            }
        }
}

static av_always_inline void mc_dir_part(H264Context *h, H264Picture *pic,
                                         int n, int square, int height,
                                         int delta, int list,
                                         uint8_t *dest_y, uint8_t *dest_cb,
                                         uint8_t *dest_cr,
                                         int src_x_offset, int src_y_offset,
                                         qpel_mc_func *qpix_op,
                                         h264_chroma_mc_func chroma_op,
                                         int pixel_shift, int chroma_idc)
{
    const int mx      = h->mv_cache[list][scan8[n]][0] + src_x_offset * 8;
    int my            = h->mv_cache[list][scan8[n]][1] + src_y_offset * 8;
    const int luma_xy = (mx & 3) + ((my & 3) << 2);
    ptrdiff_t offset  = (mx >> 2) * (1 << pixel_shift) + (my >> 2) * h->mb_linesize;
    uint8_t *src_y    = pic->f.data[0] + offset;
    uint8_t *src_cb, *src_cr;
    int extra_width  = 0;
    int extra_height = 0;
    int emu = 0;
    const int full_mx    = mx >> 2;
    const int full_my    = my >> 2;
    const int pic_width  = 16 * h->mb_width;
    const int pic_height = 16 * h->mb_height >> MB_FIELD(h);
    int ysh;

    if (mx & 7)
        extra_width -= 3;
    if (my & 7)
        extra_height -= 3;

    if (full_mx                <          0 - extra_width  ||
        full_my                <          0 - extra_height ||
        full_mx + 16 /*FIXME*/ > pic_width  + extra_width  ||
        full_my + 16 /*FIXME*/ > pic_height + extra_height) {
        h->vdsp.emulated_edge_mc(h->edge_emu_buffer,
                                 src_y - (2 << pixel_shift) - 2 * h->mb_linesize,
                                 h->mb_linesize, h->mb_linesize,
                                 16 + 5, 16 + 5 /*FIXME*/, full_mx - 2,
                                 full_my - 2, pic_width, pic_height);
        src_y = h->edge_emu_buffer + (2 << pixel_shift) + 2 * h->mb_linesize;
        emu   = 1;
    }

    qpix_op[luma_xy](dest_y, src_y, h->mb_linesize); // FIXME try variable height perhaps?
    if (!square)
        qpix_op[luma_xy](dest_y + delta, src_y + delta, h->mb_linesize);

    if (CONFIG_GRAY && h->flags & CODEC_FLAG_GRAY)
        return;

    if (chroma_idc == 3 /* yuv444 */) {
        src_cb = pic->f.data[1] + offset;
        if (emu) {
            h->vdsp.emulated_edge_mc(h->edge_emu_buffer,
                                     src_cb - (2 << pixel_shift) - 2 * h->mb_linesize,
                                     h->mb_linesize, h->mb_linesize,
                                     16 + 5, 16 + 5 /*FIXME*/,
                                     full_mx - 2, full_my - 2,
                                     pic_width, pic_height);
            src_cb = h->edge_emu_buffer + (2 << pixel_shift) + 2 * h->mb_linesize;
        }
        qpix_op[luma_xy](dest_cb, src_cb, h->mb_linesize); // FIXME try variable height perhaps?
        if (!square)
            qpix_op[luma_xy](dest_cb + delta, src_cb + delta, h->mb_linesize);

        src_cr = pic->f.data[2] + offset;
        if (emu) {
            h->vdsp.emulated_edge_mc(h->edge_emu_buffer,
                                     src_cr - (2 << pixel_shift) - 2 * h->mb_linesize,
                                     h->mb_linesize, h->mb_linesize,
                                     16 + 5, 16 + 5 /*FIXME*/,
                                     full_mx - 2, full_my - 2,
                                     pic_width, pic_height);
            src_cr = h->edge_emu_buffer + (2 << pixel_shift) + 2 * h->mb_linesize;
        }
        qpix_op[luma_xy](dest_cr, src_cr, h->mb_linesize); // FIXME try variable height perhaps?
        if (!square)
            qpix_op[luma_xy](dest_cr + delta, src_cr + delta, h->mb_linesize);
        return;
    }

    ysh = 3 - (chroma_idc == 2 /* yuv422 */);
    if (chroma_idc == 1 /* yuv420 */ && MB_FIELD(h)) {
        // chroma offset when predicting from a field of opposite parity
        my  += 2 * ((h->mb_y & 1) - (pic->reference - 1));
        emu |= (my >> 3) < 0 || (my >> 3) + 8 >= (pic_height >> 1);
    }

    src_cb = pic->f.data[1] + ((mx >> 3) * (1 << pixel_shift)) +
             (my >> ysh) * h->mb_uvlinesize;
    src_cr = pic->f.data[2] + ((mx >> 3) * (1 << pixel_shift)) +
             (my >> ysh) * h->mb_uvlinesize;

    if (emu) {
        h->vdsp.emulated_edge_mc(h->edge_emu_buffer, src_cb,
                                 h->mb_uvlinesize, h->mb_uvlinesize,
                                 9, 8 * chroma_idc + 1, (mx >> 3), (my >> ysh),
                                 pic_width >> 1, pic_height >> (chroma_idc == 1 /* yuv420 */));
        src_cb = h->edge_emu_buffer;
    }
    chroma_op(dest_cb, src_cb, h->mb_uvlinesize,
              height >> (chroma_idc == 1 /* yuv420 */),
              mx & 7, ((unsigned)my << (chroma_idc == 2 /* yuv422 */)) & 7);

    if (emu) {
        h->vdsp.emulated_edge_mc(h->edge_emu_buffer, src_cr,
                                 h->mb_uvlinesize, h->mb_uvlinesize,
                                 9, 8 * chroma_idc + 1, (mx >> 3), (my >> ysh),
                                 pic_width >> 1, pic_height >> (chroma_idc == 1 /* yuv420 */));
        src_cr = h->edge_emu_buffer;
    }
    chroma_op(dest_cr, src_cr, h->mb_uvlinesize, height >> (chroma_idc == 1 /* yuv420 */),
              mx & 7, ((unsigned)my << (chroma_idc == 2 /* yuv422 */)) & 7);
}

static av_always_inline void mc_part_std(H264Context *h, int n, int square,
                                         int height, int delta,
                                         uint8_t *dest_y, uint8_t *dest_cb,
                                         uint8_t *dest_cr,
                                         int x_offset, int y_offset,
                                         qpel_mc_func *qpix_put,
                                         h264_chroma_mc_func chroma_put,
                                         qpel_mc_func *qpix_avg,
                                         h264_chroma_mc_func chroma_avg,
                                         int list0, int list1,
                                         int pixel_shift, int chroma_idc)
{
    qpel_mc_func *qpix_op         = qpix_put;
    h264_chroma_mc_func chroma_op = chroma_put;

    dest_y += (2 * x_offset << pixel_shift) + 2 * y_offset * h->mb_linesize;
    if (chroma_idc == 3 /* yuv444 */) {
        dest_cb += (2 * x_offset << pixel_shift) + 2 * y_offset * h->mb_linesize;
        dest_cr += (2 * x_offset << pixel_shift) + 2 * y_offset * h->mb_linesize;
    } else if (chroma_idc == 2 /* yuv422 */) {
        dest_cb += (x_offset << pixel_shift) + 2 * y_offset * h->mb_uvlinesize;
        dest_cr += (x_offset << pixel_shift) + 2 * y_offset * h->mb_uvlinesize;
    } else { /* yuv420 */
        dest_cb += (x_offset << pixel_shift) + y_offset * h->mb_uvlinesize;
        dest_cr += (x_offset << pixel_shift) + y_offset * h->mb_uvlinesize;
    }
    x_offset += 8 * h->mb_x;
    y_offset += 8 * (h->mb_y >> MB_FIELD(h));

    if (list0) {
        H264Picture *ref = &h->ref_list[0][h->ref_cache[0][scan8[n]]];
        mc_dir_part(h, ref, n, square, height, delta, 0,
                    dest_y, dest_cb, dest_cr, x_offset, y_offset,
                    qpix_op, chroma_op, pixel_shift, chroma_idc);

        qpix_op   = qpix_avg;
        chroma_op = chroma_avg;
    }

    if (list1) {
        H264Picture *ref = &h->ref_list[1][h->ref_cache[1][scan8[n]]];
        mc_dir_part(h, ref, n, square, height, delta, 1,
                    dest_y, dest_cb, dest_cr, x_offset, y_offset,
                    qpix_op, chroma_op, pixel_shift, chroma_idc);
    }
}

static av_always_inline void mc_part_weighted(H264Context *h, H264SliceContext *sl,
                                              int n, int square,
                                              int height, int delta,
                                              uint8_t *dest_y, uint8_t *dest_cb,
                                              uint8_t *dest_cr,
                                              int x_offset, int y_offset,
                                              qpel_mc_func *qpix_put,
                                              h264_chroma_mc_func chroma_put,
                                              h264_weight_func luma_weight_op,
                                              h264_weight_func chroma_weight_op,
                                              h264_biweight_func luma_weight_avg,
                                              h264_biweight_func chroma_weight_avg,
                                              int list0, int list1,
                                              int pixel_shift, int chroma_idc)
{
    int chroma_height;

    dest_y += (2 * x_offset << pixel_shift) + 2 * y_offset * h->mb_linesize;
    if (chroma_idc == 3 /* yuv444 */) {
        chroma_height     = height;
        chroma_weight_avg = luma_weight_avg;
        chroma_weight_op  = luma_weight_op;
        dest_cb += (2 * x_offset << pixel_shift) + 2 * y_offset * h->mb_linesize;
        dest_cr += (2 * x_offset << pixel_shift) + 2 * y_offset * h->mb_linesize;
    } else if (chroma_idc == 2 /* yuv422 */) {
        chroma_height = height;
        dest_cb      += (x_offset << pixel_shift) + 2 * y_offset * h->mb_uvlinesize;
        dest_cr      += (x_offset << pixel_shift) + 2 * y_offset * h->mb_uvlinesize;
    } else { /* yuv420 */
        chroma_height = height >> 1;
        dest_cb      += (x_offset << pixel_shift) + y_offset * h->mb_uvlinesize;
        dest_cr      += (x_offset << pixel_shift) + y_offset * h->mb_uvlinesize;
    }
    x_offset += 8 * h->mb_x;
    y_offset += 8 * (h->mb_y >> MB_FIELD(h));

    if (list0 && list1) {
        /* don't optimize for luma-only case, since B-frames usually
         * use implicit weights => chroma too. */
        uint8_t *tmp_cb = h->bipred_scratchpad;
        uint8_t *tmp_cr = h->bipred_scratchpad + (16 << pixel_shift);
        uint8_t *tmp_y  = h->bipred_scratchpad + 16 * h->mb_uvlinesize;
        int refn0       = h->ref_cache[0][scan8[n]];
        int refn1       = h->ref_cache[1][scan8[n]];

        mc_dir_part(h, &h->ref_list[0][refn0], n, square, height, delta, 0,
                    dest_y, dest_cb, dest_cr,
                    x_offset, y_offset, qpix_put, chroma_put,
                    pixel_shift, chroma_idc);
        mc_dir_part(h, &h->ref_list[1][refn1], n, square, height, delta, 1,
                    tmp_y, tmp_cb, tmp_cr,
                    x_offset, y_offset, qpix_put, chroma_put,
                    pixel_shift, chroma_idc);

        if (sl->use_weight == 2) {
            int weight0 = sl->implicit_weight[refn0][refn1][h->mb_y & 1];
            int weight1 = 64 - weight0;
            luma_weight_avg(dest_y, tmp_y, h->mb_linesize,
                            height, 5, weight0, weight1, 0);
            if (!CONFIG_GRAY || !(h->flags & CODEC_FLAG_GRAY)) {
                chroma_weight_avg(dest_cb, tmp_cb, h->mb_uvlinesize,
                                  chroma_height, 5, weight0, weight1, 0);
                chroma_weight_avg(dest_cr, tmp_cr, h->mb_uvlinesize,
                                  chroma_height, 5, weight0, weight1, 0);
            }
        } else {
            luma_weight_avg(dest_y, tmp_y, h->mb_linesize, height,
<<<<<<< HEAD
                            h->luma_log2_weight_denom,
                            h->luma_weight[refn0][0][0],
                            h->luma_weight[refn1][1][0],
                            h->luma_weight[refn0][0][1] +
                            h->luma_weight[refn1][1][1]);
            if (!CONFIG_GRAY || !(h->flags & CODEC_FLAG_GRAY)) {
                chroma_weight_avg(dest_cb, tmp_cb, h->mb_uvlinesize, chroma_height,
                                  h->chroma_log2_weight_denom,
                                  h->chroma_weight[refn0][0][0][0],
                                  h->chroma_weight[refn1][1][0][0],
                                  h->chroma_weight[refn0][0][0][1] +
                                  h->chroma_weight[refn1][1][0][1]);
                chroma_weight_avg(dest_cr, tmp_cr, h->mb_uvlinesize, chroma_height,
                                  h->chroma_log2_weight_denom,
                                  h->chroma_weight[refn0][0][1][0],
                                  h->chroma_weight[refn1][1][1][0],
                                  h->chroma_weight[refn0][0][1][1] +
                                  h->chroma_weight[refn1][1][1][1]);
            }
=======
                            sl->luma_log2_weight_denom,
                            sl->luma_weight[refn0][0][0],
                            sl->luma_weight[refn1][1][0],
                            sl->luma_weight[refn0][0][1] +
                            sl->luma_weight[refn1][1][1]);
            chroma_weight_avg(dest_cb, tmp_cb, h->mb_uvlinesize, chroma_height,
                              sl->chroma_log2_weight_denom,
                              sl->chroma_weight[refn0][0][0][0],
                              sl->chroma_weight[refn1][1][0][0],
                              sl->chroma_weight[refn0][0][0][1] +
                              sl->chroma_weight[refn1][1][0][1]);
            chroma_weight_avg(dest_cr, tmp_cr, h->mb_uvlinesize, chroma_height,
                              sl->chroma_log2_weight_denom,
                              sl->chroma_weight[refn0][0][1][0],
                              sl->chroma_weight[refn1][1][1][0],
                              sl->chroma_weight[refn0][0][1][1] +
                              sl->chroma_weight[refn1][1][1][1]);
>>>>>>> 92c6c2a6
        }
    } else {
        int list     = list1 ? 1 : 0;
        int refn     = h->ref_cache[list][scan8[n]];
        H264Picture *ref = &h->ref_list[list][refn];
        mc_dir_part(h, ref, n, square, height, delta, list,
                    dest_y, dest_cb, dest_cr, x_offset, y_offset,
                    qpix_put, chroma_put, pixel_shift, chroma_idc);

        luma_weight_op(dest_y, h->mb_linesize, height,
<<<<<<< HEAD
                       h->luma_log2_weight_denom,
                       h->luma_weight[refn][list][0],
                       h->luma_weight[refn][list][1]);
        if (!CONFIG_GRAY || !(h->flags & CODEC_FLAG_GRAY)) {
            if (h->use_weight_chroma) {
                chroma_weight_op(dest_cb, h->mb_uvlinesize, chroma_height,
                                 h->chroma_log2_weight_denom,
                                 h->chroma_weight[refn][list][0][0],
                                 h->chroma_weight[refn][list][0][1]);
                chroma_weight_op(dest_cr, h->mb_uvlinesize, chroma_height,
                                 h->chroma_log2_weight_denom,
                                 h->chroma_weight[refn][list][1][0],
                                 h->chroma_weight[refn][list][1][1]);
            }
=======
                       sl->luma_log2_weight_denom,
                       sl->luma_weight[refn][list][0],
                       sl->luma_weight[refn][list][1]);
        if (sl->use_weight_chroma) {
            chroma_weight_op(dest_cb, h->mb_uvlinesize, chroma_height,
                             sl->chroma_log2_weight_denom,
                             sl->chroma_weight[refn][list][0][0],
                             sl->chroma_weight[refn][list][0][1]);
            chroma_weight_op(dest_cr, h->mb_uvlinesize, chroma_height,
                             sl->chroma_log2_weight_denom,
                             sl->chroma_weight[refn][list][1][0],
                             sl->chroma_weight[refn][list][1][1]);
>>>>>>> 92c6c2a6
        }
    }
}

static av_always_inline void prefetch_motion(H264Context *h, int list,
                                             int pixel_shift, int chroma_idc)
{
    /* fetch pixels for estimated mv 4 macroblocks ahead
     * optimized for 64byte cache lines */
    const int refn = h->ref_cache[list][scan8[0]];
    if (refn >= 0) {
        const int mx  = (h->mv_cache[list][scan8[0]][0] >> 2) + 16 * h->mb_x + 8;
        const int my  = (h->mv_cache[list][scan8[0]][1] >> 2) + 16 * h->mb_y;
        uint8_t **src = h->ref_list[list][refn].f.data;
        int off       =  mx * (1<< pixel_shift) +
                        (my + (h->mb_x & 3) * 4) * h->mb_linesize +
                        (64 << pixel_shift);
        h->vdsp.prefetch(src[0] + off, h->linesize, 4);
        if (chroma_idc == 3 /* yuv444 */) {
            h->vdsp.prefetch(src[1] + off, h->linesize, 4);
            h->vdsp.prefetch(src[2] + off, h->linesize, 4);
        } else {
            off= ((mx>>1)+64) * (1<<pixel_shift) + ((my>>1) + (h->mb_x&7))*h->uvlinesize;
            h->vdsp.prefetch(src[1] + off, src[2] - src[1], 2);
        }
    }
}

static av_always_inline void xchg_mb_border(H264Context *h, uint8_t *src_y,
                                            uint8_t *src_cb, uint8_t *src_cr,
                                            int linesize, int uvlinesize,
                                            int xchg, int chroma444,
                                            int simple, int pixel_shift)
{
    int deblock_topleft;
    int deblock_top;
    int top_idx = 1;
    uint8_t *top_border_m1;
    uint8_t *top_border;

    if (!simple && FRAME_MBAFF(h)) {
        if (h->mb_y & 1) {
            if (!MB_MBAFF(h))
                return;
        } else {
            top_idx = MB_MBAFF(h) ? 0 : 1;
        }
    }

    if (h->deblocking_filter == 2) {
        deblock_topleft = h->slice_table[h->mb_xy - 1 - h->mb_stride] == h->slice_num;
        deblock_top     = h->top_type;
    } else {
        deblock_topleft = (h->mb_x > 0);
        deblock_top     = (h->mb_y > !!MB_FIELD(h));
    }

    src_y  -= linesize   + 1 + pixel_shift;
    src_cb -= uvlinesize + 1 + pixel_shift;
    src_cr -= uvlinesize + 1 + pixel_shift;

    top_border_m1 = h->top_borders[top_idx][h->mb_x - 1];
    top_border    = h->top_borders[top_idx][h->mb_x];

#define XCHG(a, b, xchg)                        \
    if (pixel_shift) {                          \
        if (xchg) {                             \
            AV_SWAP64(b + 0, a + 0);            \
            AV_SWAP64(b + 8, a + 8);            \
        } else {                                \
            AV_COPY128(b, a);                   \
        }                                       \
    } else if (xchg)                            \
        AV_SWAP64(b, a);                        \
    else                                        \
        AV_COPY64(b, a);

    if (deblock_top) {
        if (deblock_topleft) {
            XCHG(top_border_m1 + (8 << pixel_shift),
                 src_y - (7 << pixel_shift), 1);
        }
        XCHG(top_border + (0 << pixel_shift), src_y + (1 << pixel_shift), xchg);
        XCHG(top_border + (8 << pixel_shift), src_y + (9 << pixel_shift), 1);
        if (h->mb_x + 1 < h->mb_width) {
            XCHG(h->top_borders[top_idx][h->mb_x + 1],
                 src_y + (17 << pixel_shift), 1);
        }
        if (simple || !CONFIG_GRAY || !(h->flags & CODEC_FLAG_GRAY)) {
            if (chroma444) {
                if (deblock_topleft) {
                    XCHG(top_border_m1 + (24 << pixel_shift), src_cb - (7 << pixel_shift), 1);
                    XCHG(top_border_m1 + (40 << pixel_shift), src_cr - (7 << pixel_shift), 1);
                }
                XCHG(top_border + (16 << pixel_shift), src_cb + (1 << pixel_shift), xchg);
                XCHG(top_border + (24 << pixel_shift), src_cb + (9 << pixel_shift), 1);
                XCHG(top_border + (32 << pixel_shift), src_cr + (1 << pixel_shift), xchg);
                XCHG(top_border + (40 << pixel_shift), src_cr + (9 << pixel_shift), 1);
                if (h->mb_x + 1 < h->mb_width) {
                    XCHG(h->top_borders[top_idx][h->mb_x + 1] + (16 << pixel_shift), src_cb + (17 << pixel_shift), 1);
                    XCHG(h->top_borders[top_idx][h->mb_x + 1] + (32 << pixel_shift), src_cr + (17 << pixel_shift), 1);
                }
            } else {
                if (deblock_topleft) {
                    XCHG(top_border_m1 + (16 << pixel_shift), src_cb - (7 << pixel_shift), 1);
                    XCHG(top_border_m1 + (24 << pixel_shift), src_cr - (7 << pixel_shift), 1);
                }
                XCHG(top_border + (16 << pixel_shift), src_cb + 1 + pixel_shift, 1);
                XCHG(top_border + (24 << pixel_shift), src_cr + 1 + pixel_shift, 1);
            }
        }
    }
}

static av_always_inline int dctcoef_get(int16_t *mb, int high_bit_depth,
                                        int index)
{
    if (high_bit_depth) {
        return AV_RN32A(((int32_t *)mb) + index);
    } else
        return AV_RN16A(mb + index);
}

static av_always_inline void dctcoef_set(int16_t *mb, int high_bit_depth,
                                         int index, int value)
{
    if (high_bit_depth) {
        AV_WN32A(((int32_t *)mb) + index, value);
    } else
        AV_WN16A(mb + index, value);
}

static av_always_inline void hl_decode_mb_predict_luma(H264Context *h,
                                                       int mb_type, int is_h264,
                                                       int simple,
                                                       int transform_bypass,
                                                       int pixel_shift,
                                                       int *block_offset,
                                                       int linesize,
                                                       uint8_t *dest_y, int p)
{
    void (*idct_add)(uint8_t *dst, int16_t *block, int stride);
    void (*idct_dc_add)(uint8_t *dst, int16_t *block, int stride);
    int i;
    int qscale = p == 0 ? h->qscale : h->chroma_qp[p - 1];
    block_offset += 16 * p;
    if (IS_INTRA4x4(mb_type)) {
        if (IS_8x8DCT(mb_type)) {
            if (transform_bypass) {
                idct_dc_add =
                idct_add    = h->h264dsp.h264_add_pixels8_clear;
            } else {
                idct_dc_add = h->h264dsp.h264_idct8_dc_add;
                idct_add    = h->h264dsp.h264_idct8_add;
            }
            for (i = 0; i < 16; i += 4) {
                uint8_t *const ptr = dest_y + block_offset[i];
                const int dir      = h->intra4x4_pred_mode_cache[scan8[i]];
                if (transform_bypass && h->sps.profile_idc == 244 && dir <= 1) {
                    if (h->x264_build != -1) {
                        h->hpc.pred8x8l_add[dir](ptr, h->mb + (i * 16 + p * 256 << pixel_shift), linesize);
                    } else
                        h->hpc.pred8x8l_filter_add[dir](ptr, h->mb + (i * 16 + p * 256 << pixel_shift),
                                                        (h-> topleft_samples_available << i) & 0x8000,
                                                        (h->topright_samples_available << i) & 0x4000, linesize);
                } else {
                    const int nnz = h->non_zero_count_cache[scan8[i + p * 16]];
                    h->hpc.pred8x8l[dir](ptr, (h->topleft_samples_available << i) & 0x8000,
                                         (h->topright_samples_available << i) & 0x4000, linesize);
                    if (nnz) {
                        if (nnz == 1 && dctcoef_get(h->mb, pixel_shift, i * 16 + p * 256))
                            idct_dc_add(ptr, h->mb + (i * 16 + p * 256 << pixel_shift), linesize);
                        else
                            idct_add(ptr, h->mb + (i * 16 + p * 256 << pixel_shift), linesize);
                    }
                }
            }
        } else {
            if (transform_bypass) {
                idct_dc_add  =
                idct_add     = h->h264dsp.h264_add_pixels4_clear;
            } else {
                idct_dc_add = h->h264dsp.h264_idct_dc_add;
                idct_add    = h->h264dsp.h264_idct_add;
            }
            for (i = 0; i < 16; i++) {
                uint8_t *const ptr = dest_y + block_offset[i];
                const int dir      = h->intra4x4_pred_mode_cache[scan8[i]];

                if (transform_bypass && h->sps.profile_idc == 244 && dir <= 1) {
                    h->hpc.pred4x4_add[dir](ptr, h->mb + (i * 16 + p * 256 << pixel_shift), linesize);
                } else {
                    uint8_t *topright;
                    int nnz, tr;
                    uint64_t tr_high;
                    if (dir == DIAG_DOWN_LEFT_PRED || dir == VERT_LEFT_PRED) {
                        const int topright_avail = (h->topright_samples_available << i) & 0x8000;
                        av_assert2(h->mb_y || linesize <= block_offset[i]);
                        if (!topright_avail) {
                            if (pixel_shift) {
                                tr_high  = ((uint16_t *)ptr)[3 - linesize / 2] * 0x0001000100010001ULL;
                                topright = (uint8_t *)&tr_high;
                            } else {
                                tr       = ptr[3 - linesize] * 0x01010101u;
                                topright = (uint8_t *)&tr;
                            }
                        } else
                            topright = ptr + (4 << pixel_shift) - linesize;
                    } else
                        topright = NULL;

                    h->hpc.pred4x4[dir](ptr, topright, linesize);
                    nnz = h->non_zero_count_cache[scan8[i + p * 16]];
                    if (nnz) {
                        if (is_h264) {
                            if (nnz == 1 && dctcoef_get(h->mb, pixel_shift, i * 16 + p * 256))
                                idct_dc_add(ptr, h->mb + (i * 16 + p * 256 << pixel_shift), linesize);
                            else
                                idct_add(ptr, h->mb + (i * 16 + p * 256 << pixel_shift), linesize);
                        } else if (CONFIG_SVQ3_DECODER)
                            ff_svq3_add_idct_c(ptr, h->mb + i * 16 + p * 256, linesize, qscale, 0);
                    }
                }
            }
        }
    } else {
        h->hpc.pred16x16[h->intra16x16_pred_mode](dest_y, linesize);
        if (is_h264) {
            if (h->non_zero_count_cache[scan8[LUMA_DC_BLOCK_INDEX + p]]) {
                if (!transform_bypass)
                    h->h264dsp.h264_luma_dc_dequant_idct(h->mb + (p * 256 << pixel_shift),
                                                         h->mb_luma_dc[p],
                                                         h->dequant4_coeff[p][qscale][0]);
                else {
                    static const uint8_t dc_mapping[16] = {
                         0 * 16,  1 * 16,  4 * 16,  5 * 16,
                         2 * 16,  3 * 16,  6 * 16,  7 * 16,
                         8 * 16,  9 * 16, 12 * 16, 13 * 16,
                        10 * 16, 11 * 16, 14 * 16, 15 * 16
                    };
                    for (i = 0; i < 16; i++)
                        dctcoef_set(h->mb + (p * 256 << pixel_shift),
                                    pixel_shift, dc_mapping[i],
                                    dctcoef_get(h->mb_luma_dc[p],
                                                pixel_shift, i));
                }
            }
        } else if (CONFIG_SVQ3_DECODER)
            ff_svq3_luma_dc_dequant_idct_c(h->mb + p * 256,
                                           h->mb_luma_dc[p], qscale);
    }
}

static av_always_inline void hl_decode_mb_idct_luma(H264Context *h, int mb_type,
                                                    int is_h264, int simple,
                                                    int transform_bypass,
                                                    int pixel_shift,
                                                    int *block_offset,
                                                    int linesize,
                                                    uint8_t *dest_y, int p)
{
    void (*idct_add)(uint8_t *dst, int16_t *block, int stride);
    int i;
    block_offset += 16 * p;
    if (!IS_INTRA4x4(mb_type)) {
        if (is_h264) {
            if (IS_INTRA16x16(mb_type)) {
                if (transform_bypass) {
                    if (h->sps.profile_idc == 244 &&
                        (h->intra16x16_pred_mode == VERT_PRED8x8 ||
                         h->intra16x16_pred_mode == HOR_PRED8x8)) {
                        h->hpc.pred16x16_add[h->intra16x16_pred_mode](dest_y, block_offset,
                                                                      h->mb + (p * 256 << pixel_shift),
                                                                      linesize);
                    } else {
                        for (i = 0; i < 16; i++)
                            if (h->non_zero_count_cache[scan8[i + p * 16]] ||
                                dctcoef_get(h->mb, pixel_shift, i * 16 + p * 256))
                                h->h264dsp.h264_add_pixels4_clear(dest_y + block_offset[i],
                                                                  h->mb + (i * 16 + p * 256 << pixel_shift),
                                                                  linesize);
                    }
                } else {
                    h->h264dsp.h264_idct_add16intra(dest_y, block_offset,
                                                    h->mb + (p * 256 << pixel_shift),
                                                    linesize,
                                                    h->non_zero_count_cache + p * 5 * 8);
                }
            } else if (h->cbp & 15) {
                if (transform_bypass) {
                    const int di = IS_8x8DCT(mb_type) ? 4 : 1;
                    idct_add = IS_8x8DCT(mb_type) ? h->h264dsp.h264_add_pixels8_clear
                                                  : h->h264dsp.h264_add_pixels4_clear;
                    for (i = 0; i < 16; i += di)
                        if (h->non_zero_count_cache[scan8[i + p * 16]])
                            idct_add(dest_y + block_offset[i],
                                     h->mb + (i * 16 + p * 256 << pixel_shift),
                                     linesize);
                } else {
                    if (IS_8x8DCT(mb_type))
                        h->h264dsp.h264_idct8_add4(dest_y, block_offset,
                                                   h->mb + (p * 256 << pixel_shift),
                                                   linesize,
                                                   h->non_zero_count_cache + p * 5 * 8);
                    else
                        h->h264dsp.h264_idct_add16(dest_y, block_offset,
                                                   h->mb + (p * 256 << pixel_shift),
                                                   linesize,
                                                   h->non_zero_count_cache + p * 5 * 8);
                }
            }
        } else if (CONFIG_SVQ3_DECODER) {
            for (i = 0; i < 16; i++)
                if (h->non_zero_count_cache[scan8[i + p * 16]] || h->mb[i * 16 + p * 256]) {
                    // FIXME benchmark weird rule, & below
                    uint8_t *const ptr = dest_y + block_offset[i];
                    ff_svq3_add_idct_c(ptr, h->mb + i * 16 + p * 256, linesize,
                                       h->qscale, IS_INTRA(mb_type) ? 1 : 0);
                }
        }
    }
}

#define BITS   8
#define SIMPLE 1
#include "h264_mb_template.c"

#undef  BITS
#define BITS   16
#include "h264_mb_template.c"

#undef  SIMPLE
#define SIMPLE 0
#include "h264_mb_template.c"

void ff_h264_hl_decode_mb(H264Context *h, H264SliceContext *sl)
{
    const int mb_xy   = h->mb_xy;
    const int mb_type = h->cur_pic.mb_type[mb_xy];
    int is_complex    = CONFIG_SMALL || h->is_complex ||
                        IS_INTRA_PCM(mb_type) || h->qscale == 0;

    if (CHROMA444(h)) {
        if (is_complex || h->pixel_shift)
            hl_decode_mb_444_complex(h, sl);
        else
            hl_decode_mb_444_simple_8(h, sl);
    } else if (is_complex) {
        hl_decode_mb_complex(h, sl);
    } else if (h->pixel_shift) {
        hl_decode_mb_simple_16(h, sl);
    } else
        hl_decode_mb_simple_8(h, sl);
}<|MERGE_RESOLUTION|>--- conflicted
+++ resolved
@@ -429,45 +429,25 @@
             }
         } else {
             luma_weight_avg(dest_y, tmp_y, h->mb_linesize, height,
-<<<<<<< HEAD
-                            h->luma_log2_weight_denom,
-                            h->luma_weight[refn0][0][0],
-                            h->luma_weight[refn1][1][0],
-                            h->luma_weight[refn0][0][1] +
-                            h->luma_weight[refn1][1][1]);
-            if (!CONFIG_GRAY || !(h->flags & CODEC_FLAG_GRAY)) {
-                chroma_weight_avg(dest_cb, tmp_cb, h->mb_uvlinesize, chroma_height,
-                                  h->chroma_log2_weight_denom,
-                                  h->chroma_weight[refn0][0][0][0],
-                                  h->chroma_weight[refn1][1][0][0],
-                                  h->chroma_weight[refn0][0][0][1] +
-                                  h->chroma_weight[refn1][1][0][1]);
-                chroma_weight_avg(dest_cr, tmp_cr, h->mb_uvlinesize, chroma_height,
-                                  h->chroma_log2_weight_denom,
-                                  h->chroma_weight[refn0][0][1][0],
-                                  h->chroma_weight[refn1][1][1][0],
-                                  h->chroma_weight[refn0][0][1][1] +
-                                  h->chroma_weight[refn1][1][1][1]);
-            }
-=======
                             sl->luma_log2_weight_denom,
                             sl->luma_weight[refn0][0][0],
                             sl->luma_weight[refn1][1][0],
                             sl->luma_weight[refn0][0][1] +
                             sl->luma_weight[refn1][1][1]);
-            chroma_weight_avg(dest_cb, tmp_cb, h->mb_uvlinesize, chroma_height,
-                              sl->chroma_log2_weight_denom,
-                              sl->chroma_weight[refn0][0][0][0],
-                              sl->chroma_weight[refn1][1][0][0],
-                              sl->chroma_weight[refn0][0][0][1] +
-                              sl->chroma_weight[refn1][1][0][1]);
-            chroma_weight_avg(dest_cr, tmp_cr, h->mb_uvlinesize, chroma_height,
-                              sl->chroma_log2_weight_denom,
-                              sl->chroma_weight[refn0][0][1][0],
-                              sl->chroma_weight[refn1][1][1][0],
-                              sl->chroma_weight[refn0][0][1][1] +
-                              sl->chroma_weight[refn1][1][1][1]);
->>>>>>> 92c6c2a6
+            if (!CONFIG_GRAY || !(h->flags & CODEC_FLAG_GRAY)) {
+                chroma_weight_avg(dest_cb, tmp_cb, h->mb_uvlinesize, chroma_height,
+                                  sl->chroma_log2_weight_denom,
+                                  sl->chroma_weight[refn0][0][0][0],
+                                  sl->chroma_weight[refn1][1][0][0],
+                                  sl->chroma_weight[refn0][0][0][1] +
+                                  sl->chroma_weight[refn1][1][0][1]);
+                chroma_weight_avg(dest_cr, tmp_cr, h->mb_uvlinesize, chroma_height,
+                                  sl->chroma_log2_weight_denom,
+                                  sl->chroma_weight[refn0][0][1][0],
+                                  sl->chroma_weight[refn1][1][1][0],
+                                  sl->chroma_weight[refn0][0][1][1] +
+                                  sl->chroma_weight[refn1][1][1][1]);
+            }
         }
     } else {
         int list     = list1 ? 1 : 0;
@@ -478,35 +458,20 @@
                     qpix_put, chroma_put, pixel_shift, chroma_idc);
 
         luma_weight_op(dest_y, h->mb_linesize, height,
-<<<<<<< HEAD
-                       h->luma_log2_weight_denom,
-                       h->luma_weight[refn][list][0],
-                       h->luma_weight[refn][list][1]);
-        if (!CONFIG_GRAY || !(h->flags & CODEC_FLAG_GRAY)) {
-            if (h->use_weight_chroma) {
-                chroma_weight_op(dest_cb, h->mb_uvlinesize, chroma_height,
-                                 h->chroma_log2_weight_denom,
-                                 h->chroma_weight[refn][list][0][0],
-                                 h->chroma_weight[refn][list][0][1]);
-                chroma_weight_op(dest_cr, h->mb_uvlinesize, chroma_height,
-                                 h->chroma_log2_weight_denom,
-                                 h->chroma_weight[refn][list][1][0],
-                                 h->chroma_weight[refn][list][1][1]);
-            }
-=======
                        sl->luma_log2_weight_denom,
                        sl->luma_weight[refn][list][0],
                        sl->luma_weight[refn][list][1]);
-        if (sl->use_weight_chroma) {
-            chroma_weight_op(dest_cb, h->mb_uvlinesize, chroma_height,
-                             sl->chroma_log2_weight_denom,
-                             sl->chroma_weight[refn][list][0][0],
-                             sl->chroma_weight[refn][list][0][1]);
-            chroma_weight_op(dest_cr, h->mb_uvlinesize, chroma_height,
-                             sl->chroma_log2_weight_denom,
-                             sl->chroma_weight[refn][list][1][0],
-                             sl->chroma_weight[refn][list][1][1]);
->>>>>>> 92c6c2a6
+        if (!CONFIG_GRAY || !(h->flags & CODEC_FLAG_GRAY)) {
+            if (sl->use_weight_chroma) {
+                chroma_weight_op(dest_cb, h->mb_uvlinesize, chroma_height,
+                                 sl->chroma_log2_weight_denom,
+                                 sl->chroma_weight[refn][list][0][0],
+                                 sl->chroma_weight[refn][list][0][1]);
+                chroma_weight_op(dest_cr, h->mb_uvlinesize, chroma_height,
+                                 sl->chroma_log2_weight_denom,
+                                 sl->chroma_weight[refn][list][1][0],
+                                 sl->chroma_weight[refn][list][1][1]);
+            }
         }
     }
 }
