/*
 * utils for libavcodec
 * Copyright (c) 2001 Fabrice Bellard
 * Copyright (c) 2002-2004 Michael Niedermayer <michaelni@gmx.at>
 *
 * This file is part of FFmpeg.
 *
 * FFmpeg is free software; you can redistribute it and/or
 * modify it under the terms of the GNU Lesser General Public
 * License as published by the Free Software Foundation; either
 * version 2.1 of the License, or (at your option) any later version.
 *
 * FFmpeg is distributed in the hope that it will be useful,
 * but WITHOUT ANY WARRANTY; without even the implied warranty of
 * MERCHANTABILITY or FITNESS FOR A PARTICULAR PURPOSE.  See the GNU
 * Lesser General Public License for more details.
 *
 * You should have received a copy of the GNU Lesser General Public
 * License along with FFmpeg; if not, write to the Free Software
 * Foundation, Inc., 51 Franklin Street, Fifth Floor, Boston, MA 02110-1301 USA
 */

/**
 * @file
 * utils.
 */

#include "config.h"
#include "libavutil/avassert.h"
#include "libavutil/avstring.h"
#include "libavutil/bprint.h"
#include "libavutil/channel_layout.h"
#include "libavutil/crc.h"
#include "libavutil/mathematics.h"
#include "libavutil/pixdesc.h"
#include "libavutil/imgutils.h"
#include "libavutil/samplefmt.h"
#include "libavutil/dict.h"
#include "libavutil/avassert.h"
#include "avcodec.h"
#include "dsputil.h"
#include "libavutil/opt.h"
#include "thread.h"
#include "frame_thread_encoder.h"
#include "internal.h"
#include "bytestream.h"
#include <stdlib.h>
#include <stdarg.h>
#include <limits.h>
#include <float.h>
#if CONFIG_ICONV
# include <iconv.h>
#endif

volatile int ff_avcodec_locked;
static int volatile entangled_thread_counter = 0;
static int (*ff_lockmgr_cb)(void **mutex, enum AVLockOp op);
static void *codec_mutex;
static void *avformat_mutex;

void *av_fast_realloc(void *ptr, unsigned int *size, size_t min_size)
{
    if (min_size < *size)
        return ptr;

    min_size = FFMAX(17 * min_size / 16 + 32, min_size);

    ptr = av_realloc(ptr, min_size);
    /* we could set this to the unmodified min_size but this is safer
     * if the user lost the ptr and uses NULL now
     */
    if (!ptr)
        min_size = 0;

    *size = min_size;

    return ptr;
}

static inline int ff_fast_malloc(void *ptr, unsigned int *size, size_t min_size, int zero_realloc)
{
    void **p = ptr;
    if (min_size < *size)
        return 0;
    min_size = FFMAX(17 * min_size / 16 + 32, min_size);
    av_free(*p);
    *p = zero_realloc ? av_mallocz(min_size) : av_malloc(min_size);
    if (!*p)
        min_size = 0;
    *size = min_size;
    return 1;
}

void av_fast_malloc(void *ptr, unsigned int *size, size_t min_size)
{
    ff_fast_malloc(ptr, size, min_size, 0);
}

void av_fast_padded_malloc(void *ptr, unsigned int *size, size_t min_size)
{
    uint8_t **p = ptr;
    if (min_size > SIZE_MAX - FF_INPUT_BUFFER_PADDING_SIZE) {
        av_freep(p);
        *size = 0;
        return;
    }
    if (!ff_fast_malloc(p, size, min_size + FF_INPUT_BUFFER_PADDING_SIZE, 1))
        memset(*p + min_size, 0, FF_INPUT_BUFFER_PADDING_SIZE);
}

void av_fast_padded_mallocz(void *ptr, unsigned int *size, size_t min_size)
{
    uint8_t **p = ptr;
    if (min_size > SIZE_MAX - FF_INPUT_BUFFER_PADDING_SIZE) {
        av_freep(p);
        *size = 0;
        return;
    }
    if (!ff_fast_malloc(p, size, min_size + FF_INPUT_BUFFER_PADDING_SIZE, 1))
        memset(*p, 0, min_size + FF_INPUT_BUFFER_PADDING_SIZE);
}

/* encoder management */
static AVCodec *first_avcodec = NULL;

AVCodec *av_codec_next(const AVCodec *c)
{
    if (c)
        return c->next;
    else
        return first_avcodec;
}

static void avcodec_init(void)
{
    static int initialized = 0;

    if (initialized != 0)
        return;
    initialized = 1;

    ff_dsputil_static_init();
}

int av_codec_is_encoder(const AVCodec *codec)
{
    return codec && (codec->encode_sub || codec->encode2);
}

int av_codec_is_decoder(const AVCodec *codec)
{
    return codec && codec->decode;
}

void avcodec_register(AVCodec *codec)
{
    AVCodec **p;
    avcodec_init();
    p = &first_avcodec;
    while (*p != NULL)
        p = &(*p)->next;
    *p          = codec;
    codec->next = NULL;

    if (codec->init_static_data)
        codec->init_static_data(codec);
}

unsigned avcodec_get_edge_width(void)
{
    return EDGE_WIDTH;
}

void avcodec_set_dimensions(AVCodecContext *s, int width, int height)
{
    s->coded_width  = width;
    s->coded_height = height;
    s->width        = -((-width ) >> s->lowres);
    s->height       = -((-height) >> s->lowres);
}

#define INTERNAL_BUFFER_SIZE (32 + 1)

#if (ARCH_ARM && HAVE_NEON) || ARCH_PPC || HAVE_MMX
#   define STRIDE_ALIGN 16
#else
#   define STRIDE_ALIGN 8
#endif

void avcodec_align_dimensions2(AVCodecContext *s, int *width, int *height,
                               int linesize_align[AV_NUM_DATA_POINTERS])
{
    int i;
    int w_align = 1;
    int h_align = 1;

    switch (s->pix_fmt) {
    case AV_PIX_FMT_YUV420P:
    case AV_PIX_FMT_YUYV422:
    case AV_PIX_FMT_UYVY422:
    case AV_PIX_FMT_YUV422P:
    case AV_PIX_FMT_YUV440P:
    case AV_PIX_FMT_YUV444P:
    case AV_PIX_FMT_GBRP:
    case AV_PIX_FMT_GRAY8:
    case AV_PIX_FMT_GRAY16BE:
    case AV_PIX_FMT_GRAY16LE:
    case AV_PIX_FMT_YUVJ420P:
    case AV_PIX_FMT_YUVJ422P:
    case AV_PIX_FMT_YUVJ440P:
    case AV_PIX_FMT_YUVJ444P:
    case AV_PIX_FMT_YUVA420P:
    case AV_PIX_FMT_YUVA422P:
    case AV_PIX_FMT_YUVA444P:
    case AV_PIX_FMT_YUV420P9LE:
    case AV_PIX_FMT_YUV420P9BE:
    case AV_PIX_FMT_YUV420P10LE:
    case AV_PIX_FMT_YUV420P10BE:
    case AV_PIX_FMT_YUV420P12LE:
    case AV_PIX_FMT_YUV420P12BE:
    case AV_PIX_FMT_YUV420P14LE:
    case AV_PIX_FMT_YUV420P14BE:
    case AV_PIX_FMT_YUV422P9LE:
    case AV_PIX_FMT_YUV422P9BE:
    case AV_PIX_FMT_YUV422P10LE:
    case AV_PIX_FMT_YUV422P10BE:
    case AV_PIX_FMT_YUV422P12LE:
    case AV_PIX_FMT_YUV422P12BE:
    case AV_PIX_FMT_YUV422P14LE:
    case AV_PIX_FMT_YUV422P14BE:
    case AV_PIX_FMT_YUV444P9LE:
    case AV_PIX_FMT_YUV444P9BE:
    case AV_PIX_FMT_YUV444P10LE:
    case AV_PIX_FMT_YUV444P10BE:
    case AV_PIX_FMT_YUV444P12LE:
    case AV_PIX_FMT_YUV444P12BE:
    case AV_PIX_FMT_YUV444P14LE:
    case AV_PIX_FMT_YUV444P14BE:
    case AV_PIX_FMT_GBRP9LE:
    case AV_PIX_FMT_GBRP9BE:
    case AV_PIX_FMT_GBRP10LE:
    case AV_PIX_FMT_GBRP10BE:
    case AV_PIX_FMT_GBRP12LE:
    case AV_PIX_FMT_GBRP12BE:
    case AV_PIX_FMT_GBRP14LE:
    case AV_PIX_FMT_GBRP14BE:
        w_align = 16; //FIXME assume 16 pixel per macroblock
        h_align = 16 * 2; // interlaced needs 2 macroblocks height
        break;
    case AV_PIX_FMT_YUV411P:
    case AV_PIX_FMT_UYYVYY411:
        w_align = 32;
        h_align = 8;
        break;
    case AV_PIX_FMT_YUV410P:
        if (s->codec_id == AV_CODEC_ID_SVQ1) {
            w_align = 64;
            h_align = 64;
        }
        break;
    case AV_PIX_FMT_RGB555:
        if (s->codec_id == AV_CODEC_ID_RPZA) {
            w_align = 4;
            h_align = 4;
        }
        break;
    case AV_PIX_FMT_PAL8:
    case AV_PIX_FMT_BGR8:
    case AV_PIX_FMT_RGB8:
        if (s->codec_id == AV_CODEC_ID_SMC ||
            s->codec_id == AV_CODEC_ID_CINEPAK) {
            w_align = 4;
            h_align = 4;
        }
        break;
    case AV_PIX_FMT_BGR24:
        if ((s->codec_id == AV_CODEC_ID_MSZH) ||
            (s->codec_id == AV_CODEC_ID_ZLIB)) {
            w_align = 4;
            h_align = 4;
        }
        break;
    case AV_PIX_FMT_RGB24:
        if (s->codec_id == AV_CODEC_ID_CINEPAK) {
            w_align = 4;
            h_align = 4;
        }
        break;
    default:
        w_align = 1;
        h_align = 1;
        break;
    }

    if (s->codec_id == AV_CODEC_ID_IFF_ILBM || s->codec_id == AV_CODEC_ID_IFF_BYTERUN1) {
        w_align = FFMAX(w_align, 8);
    }

    *width  = FFALIGN(*width, w_align);
    *height = FFALIGN(*height, h_align);
    if (s->codec_id == AV_CODEC_ID_H264 || s->lowres)
        // some of the optimized chroma MC reads one line too much
        // which is also done in mpeg decoders with lowres > 0
        *height += 2;

    for (i = 0; i < 4; i++)
        linesize_align[i] = STRIDE_ALIGN;
}

void avcodec_align_dimensions(AVCodecContext *s, int *width, int *height)
{
    const AVPixFmtDescriptor *desc = av_pix_fmt_desc_get(s->pix_fmt);
    int chroma_shift = desc->log2_chroma_w;
    int linesize_align[AV_NUM_DATA_POINTERS];
    int align;

    avcodec_align_dimensions2(s, width, height, linesize_align);
    align               = FFMAX(linesize_align[0], linesize_align[3]);
    linesize_align[1] <<= chroma_shift;
    linesize_align[2] <<= chroma_shift;
    align               = FFMAX3(align, linesize_align[1], linesize_align[2]);
    *width              = FFALIGN(*width, align);
}

int avcodec_fill_audio_frame(AVFrame *frame, int nb_channels,
                             enum AVSampleFormat sample_fmt, const uint8_t *buf,
                             int buf_size, int align)
{
    int ch, planar, needed_size, ret = 0;

    needed_size = av_samples_get_buffer_size(NULL, nb_channels,
                                             frame->nb_samples, sample_fmt,
                                             align);
    if (buf_size < needed_size)
        return AVERROR(EINVAL);

    planar = av_sample_fmt_is_planar(sample_fmt);
    if (planar && nb_channels > AV_NUM_DATA_POINTERS) {
        if (!(frame->extended_data = av_mallocz(nb_channels *
                                                sizeof(*frame->extended_data))))
            return AVERROR(ENOMEM);
    } else {
        frame->extended_data = frame->data;
    }

    if ((ret = av_samples_fill_arrays(frame->extended_data, &frame->linesize[0],
                                      (uint8_t *)(intptr_t)buf, nb_channels, frame->nb_samples,
                                      sample_fmt, align)) < 0) {
        if (frame->extended_data != frame->data)
            av_freep(&frame->extended_data);
        return ret;
    }
    if (frame->extended_data != frame->data) {
        for (ch = 0; ch < AV_NUM_DATA_POINTERS; ch++)
            frame->data[ch] = frame->extended_data[ch];
    }

    return ret;
}

static int audio_get_buffer(AVCodecContext *avctx, AVFrame *frame)
{
    AVCodecInternal *avci = avctx->internal;
    int buf_size, ret;

    av_freep(&avci->audio_data);
    buf_size = av_samples_get_buffer_size(NULL, avctx->channels,
                                          frame->nb_samples, avctx->sample_fmt,
                                          0);
    if (buf_size < 0)
        return AVERROR(EINVAL);

    frame->data[0] = av_mallocz(buf_size);
    if (!frame->data[0])
        return AVERROR(ENOMEM);

    ret = avcodec_fill_audio_frame(frame, avctx->channels, avctx->sample_fmt,
                                   frame->data[0], buf_size, 0);
    if (ret < 0) {
        av_freep(&frame->data[0]);
        return ret;
    }

    avci->audio_data = frame->data[0];
    if (avctx->debug & FF_DEBUG_BUFFERS)
        av_log(avctx, AV_LOG_DEBUG, "default_get_buffer called on frame %p, "
                                    "internal audio buffer used\n", frame);

    return 0;
}

static int video_get_buffer(AVCodecContext *s, AVFrame *pic)
{
    int i;
    int w = s->width;
    int h = s->height;
    InternalBuffer *buf;
    AVCodecInternal *avci = s->internal;

    if (pic->data[0] != NULL) {
        av_log(s, AV_LOG_ERROR, "pic->data[0]!=NULL in avcodec_default_get_buffer\n");
        return -1;
    }
    if (avci->buffer_count >= INTERNAL_BUFFER_SIZE) {
        av_log(s, AV_LOG_ERROR, "buffer_count overflow (missing release_buffer?)\n");
        return -1;
    }

    if (av_image_check_size(w, h, 0, s) || s->pix_fmt<0) {
        av_log(s, AV_LOG_ERROR, "video_get_buffer: image parameters invalid\n");
        return -1;
    }

    if (!avci->buffer) {
        avci->buffer = av_mallocz((INTERNAL_BUFFER_SIZE + 1) *
                                  sizeof(InternalBuffer));
    }

    buf = &avci->buffer[avci->buffer_count];

    if (buf->base[0] && (buf->width != w || buf->height != h || buf->pix_fmt != s->pix_fmt)) {
        for (i = 0; i < AV_NUM_DATA_POINTERS; i++) {
            av_freep(&buf->base[i]);
            buf->data[i] = NULL;
        }
    }

    if (!buf->base[0]) {
        int h_chroma_shift, v_chroma_shift;
        int size[4] = { 0 };
        int tmpsize;
        int unaligned;
        AVPicture picture;
        int stride_align[AV_NUM_DATA_POINTERS];
        const AVPixFmtDescriptor *desc = av_pix_fmt_desc_get(s->pix_fmt);
        const int pixel_size = desc->comp[0].step_minus1 + 1;

        av_pix_fmt_get_chroma_sub_sample(s->pix_fmt, &h_chroma_shift,
                                         &v_chroma_shift);

        avcodec_align_dimensions2(s, &w, &h, stride_align);

        if (!(s->flags & CODEC_FLAG_EMU_EDGE)) {
            w += EDGE_WIDTH * 2;
            h += EDGE_WIDTH * 2;
        }

        do {
            // NOTE: do not align linesizes individually, this breaks e.g. assumptions
            // that linesize[0] == 2*linesize[1] in the MPEG-encoder for 4:2:2
            av_image_fill_linesizes(picture.linesize, s->pix_fmt, w);
            // increase alignment of w for next try (rhs gives the lowest bit set in w)
            w += w & ~(w - 1);

            unaligned = 0;
            for (i = 0; i < 4; i++)
                unaligned |= picture.linesize[i] % stride_align[i];
        } while (unaligned);

        tmpsize = av_image_fill_pointers(picture.data, s->pix_fmt, h, NULL, picture.linesize);
        if (tmpsize < 0)
            return -1;

        for (i = 0; i < 3 && picture.data[i + 1]; i++)
            size[i] = picture.data[i + 1] - picture.data[i];
        size[i] = tmpsize - (picture.data[i] - picture.data[0]);

        memset(buf->base, 0, sizeof(buf->base));
        memset(buf->data, 0, sizeof(buf->data));

        for (i = 0; i < 4 && size[i]; i++) {
            const int h_shift = i == 0 ? 0 : h_chroma_shift;
            const int v_shift = i == 0 ? 0 : v_chroma_shift;

            buf->linesize[i] = picture.linesize[i];

            buf->base[i] = av_malloc(size[i] + 16); //FIXME 16
            if (buf->base[i] == NULL)
                return AVERROR(ENOMEM);

            // no edge if EDGE EMU or not planar YUV
            if ((s->flags & CODEC_FLAG_EMU_EDGE) || !size[2])
                buf->data[i] = buf->base[i];
            else
                buf->data[i] = buf->base[i] + FFALIGN((buf->linesize[i] * EDGE_WIDTH >> v_shift) + (pixel_size * EDGE_WIDTH >> h_shift), stride_align[i]);
        }
        for (; i < AV_NUM_DATA_POINTERS; i++) {
            buf->base[i]     = buf->data[i] = NULL;
            buf->linesize[i] = 0;
        }
        if (size[1] && !size[2])
            avpriv_set_systematic_pal2((uint32_t *)buf->data[1], s->pix_fmt);
        buf->width   = s->width;
        buf->height  = s->height;
        buf->pix_fmt = s->pix_fmt;
    }

    for (i = 0; i < AV_NUM_DATA_POINTERS; i++) {
        pic->base[i]     = buf->base[i];
        pic->data[i]     = buf->data[i];
        pic->linesize[i] = buf->linesize[i];
    }
    pic->extended_data = pic->data;
    avci->buffer_count++;

    if (s->debug & FF_DEBUG_BUFFERS)
        av_log(s, AV_LOG_DEBUG, "default_get_buffer called on pic %p, %d "
                                "buffers used\n", pic, avci->buffer_count);

    return 0;
}

void avpriv_color_frame(AVFrame *frame, const int c[4])
{
    const AVPixFmtDescriptor *desc = av_pix_fmt_desc_get(frame->format);
    int p, y, x;

    av_assert0(desc->flags & PIX_FMT_PLANAR);

    for (p = 0; p<desc->nb_components; p++) {
        uint8_t *dst = frame->data[p];
        int is_chroma = p == 1 || p == 2;
        int bytes = -((-frame->width) >> (is_chroma ? desc->log2_chroma_w : 0));
        for (y = 0; y<-((-frame->height) >> (is_chroma ? desc->log2_chroma_h : 0)); y++){
            if (desc->comp[0].depth_minus1 >= 8) {
                for (x = 0; x<bytes; x++)
                    ((uint16_t*)dst)[x] = c[p];
            }else
                memset(dst, c[p], bytes);
            dst += frame->linesize[p];
        }
    }
}

int avcodec_default_get_buffer(AVCodecContext *avctx, AVFrame *frame)
{
    frame->type = FF_BUFFER_TYPE_INTERNAL;
    switch (avctx->codec_type) {
    case AVMEDIA_TYPE_VIDEO:
        return video_get_buffer(avctx, frame);
    case AVMEDIA_TYPE_AUDIO:
        return audio_get_buffer(avctx, frame);
    default:
        return -1;
    }
}

void ff_init_buffer_info(AVCodecContext *s, AVFrame *frame)
{
    if (s->pkt) {
        frame->pkt_pts = s->pkt->pts;
        av_frame_set_pkt_pos     (frame, s->pkt->pos);
        av_frame_set_pkt_duration(frame, s->pkt->duration);
        av_frame_set_pkt_size    (frame, s->pkt->size);
    } else {
        frame->pkt_pts = AV_NOPTS_VALUE;
        av_frame_set_pkt_pos     (frame, -1);
        av_frame_set_pkt_duration(frame, 0);
        av_frame_set_pkt_size    (frame, -1);
    }
    frame->reordered_opaque = s->reordered_opaque;

    switch (s->codec->type) {
    case AVMEDIA_TYPE_VIDEO:
        frame->width               = s->width;
        frame->height              = s->height;
        frame->format              = s->pix_fmt;
        frame->sample_aspect_ratio = s->sample_aspect_ratio;
        break;
    case AVMEDIA_TYPE_AUDIO:
        frame->sample_rate    = s->sample_rate;
        frame->format         = s->sample_fmt;
        frame->channel_layout = s->channel_layout;
        av_frame_set_channels(frame, s->channels);
        break;
    }
}

int ff_get_buffer(AVCodecContext *avctx, AVFrame *frame)
{
    ff_init_buffer_info(avctx, frame);

    return avctx->get_buffer(avctx, frame);
}

void avcodec_default_release_buffer(AVCodecContext *s, AVFrame *pic)
{
    int i;
    InternalBuffer *buf, *last;
    AVCodecInternal *avci = s->internal;

    av_assert0(s->codec_type == AVMEDIA_TYPE_VIDEO);

    assert(pic->type == FF_BUFFER_TYPE_INTERNAL);
    assert(avci->buffer_count);

    if (avci->buffer) {
        buf = NULL; /* avoids warning */
        for (i = 0; i < avci->buffer_count; i++) { //just 3-5 checks so is not worth to optimize
            buf = &avci->buffer[i];
            if (buf->data[0] == pic->data[0])
                break;
        }
        av_assert0(i < avci->buffer_count);
        avci->buffer_count--;
        last = &avci->buffer[avci->buffer_count];

        if (buf != last)
            FFSWAP(InternalBuffer, *buf, *last);
    }

    for (i = 0; i < AV_NUM_DATA_POINTERS; i++)
        pic->data[i] = NULL;
//        pic->base[i]=NULL;

    if (s->debug & FF_DEBUG_BUFFERS)
        av_log(s, AV_LOG_DEBUG, "default_release_buffer called on pic %p, %d "
                                "buffers used\n", pic, avci->buffer_count);
}

int avcodec_default_reget_buffer(AVCodecContext *s, AVFrame *pic)
{
    AVFrame temp_pic;
    int i, ret;

    av_assert0(s->codec_type == AVMEDIA_TYPE_VIDEO);

    if (pic->data[0] && (pic->width != s->width || pic->height != s->height || pic->format != s->pix_fmt)) {
        av_log(s, AV_LOG_WARNING, "Picture changed from size:%dx%d fmt:%s to size:%dx%d fmt:%s in reget buffer()\n",
               pic->width, pic->height, av_get_pix_fmt_name(pic->format), s->width, s->height, av_get_pix_fmt_name(s->pix_fmt));
        s->release_buffer(s, pic);
    }

    ff_init_buffer_info(s, pic);

    /* If no picture return a new buffer */
    if (pic->data[0] == NULL) {
        /* We will copy from buffer, so must be readable */
        pic->buffer_hints |= FF_BUFFER_HINTS_READABLE;
        return ff_get_buffer(s, pic);
    }

    assert(s->pix_fmt == pic->format);

    /* If internal buffer type return the same buffer */
    if (pic->type == FF_BUFFER_TYPE_INTERNAL) {
        return 0;
    }

    /*
     * Not internal type and reget_buffer not overridden, emulate cr buffer
     */
    temp_pic = *pic;
    for (i = 0; i < AV_NUM_DATA_POINTERS; i++)
        pic->data[i] = pic->base[i] = NULL;
    pic->opaque = NULL;
    /* Allocate new frame */
    if ((ret = ff_get_buffer(s, pic)))
        return ret;
    /* Copy image data from old buffer to new buffer */
    av_picture_copy((AVPicture *)pic, (AVPicture *)&temp_pic, s->pix_fmt, s->width,
                    s->height);
    s->release_buffer(s, &temp_pic); // Release old frame
    return 0;
}

int avcodec_default_execute(AVCodecContext *c, int (*func)(AVCodecContext *c2, void *arg2), void *arg, int *ret, int count, int size)
{
    int i;

    for (i = 0; i < count; i++) {
        int r = func(c, (char *)arg + i * size);
        if (ret)
            ret[i] = r;
    }
    return 0;
}

int avcodec_default_execute2(AVCodecContext *c, int (*func)(AVCodecContext *c2, void *arg2, int jobnr, int threadnr), void *arg, int *ret, int count)
{
    int i;

    for (i = 0; i < count; i++) {
        int r = func(c, arg, i, 0);
        if (ret)
            ret[i] = r;
    }
    return 0;
}

static int is_hwaccel_pix_fmt(enum AVPixelFormat pix_fmt)
{
    const AVPixFmtDescriptor *desc = av_pix_fmt_desc_get(pix_fmt);
    return desc->flags & PIX_FMT_HWACCEL;
}

enum AVPixelFormat avcodec_default_get_format(struct AVCodecContext *s, const enum AVPixelFormat *fmt)
{
    while (*fmt != AV_PIX_FMT_NONE && is_hwaccel_pix_fmt(*fmt))
        ++fmt;
    return fmt[0];
}

void avcodec_get_frame_defaults(AVFrame *frame)
{
#if LIBAVCODEC_VERSION_MAJOR >= 55
     // extended_data should explicitly be freed when needed, this code is unsafe currently
     // also this is not compatible to the <55 ABI/API
    if (frame->extended_data != frame->data && 0)
        av_freep(&frame->extended_data);
#endif

    memset(frame, 0, sizeof(AVFrame));

    frame->pts                   =
    frame->pkt_dts               =
    frame->pkt_pts               = AV_NOPTS_VALUE;
    av_frame_set_best_effort_timestamp(frame, AV_NOPTS_VALUE);
    av_frame_set_pkt_duration         (frame, 0);
    av_frame_set_pkt_pos              (frame, -1);
    av_frame_set_pkt_size             (frame, -1);
    frame->key_frame           = 1;
    frame->sample_aspect_ratio = (AVRational) {0, 1 };
    frame->format              = -1; /* unknown */
    frame->extended_data       = frame->data;
}

AVFrame *avcodec_alloc_frame(void)
{
    AVFrame *frame = av_malloc(sizeof(AVFrame));

    if (frame == NULL)
        return NULL;

    frame->extended_data = NULL;
    avcodec_get_frame_defaults(frame);

    return frame;
}

void avcodec_free_frame(AVFrame **frame)
{
    AVFrame *f;

    if (!frame || !*frame)
        return;

    f = *frame;

    if (f->extended_data != f->data)
        av_freep(&f->extended_data);

    av_freep(frame);
}

#define MAKE_ACCESSORS(str, name, type, field) \
    type av_##name##_get_##field(const str *s) { return s->field; } \
    void av_##name##_set_##field(str *s, type v) { s->field = v; }

MAKE_ACCESSORS(AVFrame, frame, int64_t, best_effort_timestamp)
MAKE_ACCESSORS(AVFrame, frame, int64_t, pkt_duration)
MAKE_ACCESSORS(AVFrame, frame, int64_t, pkt_pos)
MAKE_ACCESSORS(AVFrame, frame, int64_t, channel_layout)
MAKE_ACCESSORS(AVFrame, frame, int,     channels)
MAKE_ACCESSORS(AVFrame, frame, int,     sample_rate)
MAKE_ACCESSORS(AVFrame, frame, AVDictionary *, metadata)
MAKE_ACCESSORS(AVFrame, frame, int,     decode_error_flags)
MAKE_ACCESSORS(AVFrame, frame, int,     pkt_size)

AVDictionary **ff_frame_get_metadatap(AVFrame *frame) {return &frame->metadata;};

MAKE_ACCESSORS(AVCodecContext, codec, AVRational, pkt_timebase)
MAKE_ACCESSORS(AVCodecContext, codec, const AVCodecDescriptor *, codec_descriptor)

static void avcodec_get_subtitle_defaults(AVSubtitle *sub)
{
    memset(sub, 0, sizeof(*sub));
    sub->pts = AV_NOPTS_VALUE;
}

static int get_bit_rate(AVCodecContext *ctx)
{
    int bit_rate;
    int bits_per_sample;

    switch (ctx->codec_type) {
    case AVMEDIA_TYPE_VIDEO:
    case AVMEDIA_TYPE_DATA:
    case AVMEDIA_TYPE_SUBTITLE:
    case AVMEDIA_TYPE_ATTACHMENT:
        bit_rate = ctx->bit_rate;
        break;
    case AVMEDIA_TYPE_AUDIO:
        bits_per_sample = av_get_bits_per_sample(ctx->codec_id);
        bit_rate = bits_per_sample ? ctx->sample_rate * ctx->channels * bits_per_sample : ctx->bit_rate;
        break;
    default:
        bit_rate = 0;
        break;
    }
    return bit_rate;
}

#if FF_API_AVCODEC_OPEN
int attribute_align_arg avcodec_open(AVCodecContext *avctx, AVCodec *codec)
{
    return avcodec_open2(avctx, codec, NULL);
}
#endif

int attribute_align_arg ff_codec_open2_recursive(AVCodecContext *avctx, const AVCodec *codec, AVDictionary **options)
{
    int ret = 0;

    ff_unlock_avcodec();

    ret = avcodec_open2(avctx, codec, options);

    ff_lock_avcodec(avctx);
    return ret;
}

int attribute_align_arg avcodec_open2(AVCodecContext *avctx, const AVCodec *codec, AVDictionary **options)
{
    int ret = 0;
    AVDictionary *tmp = NULL;

    if (avcodec_is_open(avctx))
        return 0;

    if ((!codec && !avctx->codec)) {
        av_log(avctx, AV_LOG_ERROR, "No codec provided to avcodec_open2()\n");
        return AVERROR(EINVAL);
    }
    if ((codec && avctx->codec && codec != avctx->codec)) {
        av_log(avctx, AV_LOG_ERROR, "This AVCodecContext was allocated for %s, "
                                    "but %s passed to avcodec_open2()\n", avctx->codec->name, codec->name);
        return AVERROR(EINVAL);
    }
    if (!codec)
        codec = avctx->codec;

    if (avctx->extradata_size < 0 || avctx->extradata_size >= FF_MAX_EXTRADATA_SIZE)
        return AVERROR(EINVAL);

    if (options)
        av_dict_copy(&tmp, *options, 0);

    ret = ff_lock_avcodec(avctx);
    if (ret < 0)
        return ret;

    avctx->internal = av_mallocz(sizeof(AVCodecInternal));
    if (!avctx->internal) {
        ret = AVERROR(ENOMEM);
        goto end;
    }

    if (codec->priv_data_size > 0) {
        if (!avctx->priv_data) {
            avctx->priv_data = av_mallocz(codec->priv_data_size);
            if (!avctx->priv_data) {
                ret = AVERROR(ENOMEM);
                goto end;
            }
            if (codec->priv_class) {
                *(const AVClass **)avctx->priv_data = codec->priv_class;
                av_opt_set_defaults(avctx->priv_data);
            }
        }
        if (codec->priv_class && (ret = av_opt_set_dict(avctx->priv_data, &tmp)) < 0)
            goto free_and_end;
    } else {
        avctx->priv_data = NULL;
    }
    if ((ret = av_opt_set_dict(avctx, &tmp)) < 0)
        goto free_and_end;

    //We only call avcodec_set_dimensions() for non h264 codecs so as not to overwrite previously setup dimensions
    if (!( avctx->coded_width && avctx->coded_height && avctx->width && avctx->height && avctx->codec_id == AV_CODEC_ID_H264)){

    if (avctx->coded_width && avctx->coded_height)
        avcodec_set_dimensions(avctx, avctx->coded_width, avctx->coded_height);
    else if (avctx->width && avctx->height)
        avcodec_set_dimensions(avctx, avctx->width, avctx->height);
    }

    if ((avctx->coded_width || avctx->coded_height || avctx->width || avctx->height)
        && (  av_image_check_size(avctx->coded_width, avctx->coded_height, 0, avctx) < 0
           || av_image_check_size(avctx->width,       avctx->height,       0, avctx) < 0)) {
        av_log(avctx, AV_LOG_WARNING, "Ignoring invalid width/height values\n");
        avcodec_set_dimensions(avctx, 0, 0);
    }

    /* if the decoder init function was already called previously,
     * free the already allocated subtitle_header before overwriting it */
    if (av_codec_is_decoder(codec))
        av_freep(&avctx->subtitle_header);

    if (avctx->channels > FF_SANE_NB_CHANNELS) {
        ret = AVERROR(EINVAL);
        goto free_and_end;
    }

    avctx->codec = codec;
    if ((avctx->codec_type == AVMEDIA_TYPE_UNKNOWN || avctx->codec_type == codec->type) &&
        avctx->codec_id == AV_CODEC_ID_NONE) {
        avctx->codec_type = codec->type;
        avctx->codec_id   = codec->id;
    }
    if (avctx->codec_id != codec->id || (avctx->codec_type != codec->type
                                         && avctx->codec_type != AVMEDIA_TYPE_ATTACHMENT)) {
        av_log(avctx, AV_LOG_ERROR, "Codec type or id mismatches\n");
        ret = AVERROR(EINVAL);
        goto free_and_end;
    }
    avctx->frame_number = 0;
    avctx->codec_descriptor = avcodec_descriptor_get(avctx->codec_id);

    if (avctx->codec->capabilities & CODEC_CAP_EXPERIMENTAL &&
        avctx->strict_std_compliance > FF_COMPLIANCE_EXPERIMENTAL) {
        const char *codec_string = av_codec_is_encoder(codec) ? "encoder" : "decoder";
        AVCodec *codec2;
        av_log(NULL, AV_LOG_ERROR,
               "The %s '%s' is experimental but experimental codecs are not enabled, "
               "add '-strict %d' if you want to use it.\n",
               codec_string, codec->name, FF_COMPLIANCE_EXPERIMENTAL);
        codec2 = av_codec_is_encoder(codec) ? avcodec_find_encoder(codec->id) : avcodec_find_decoder(codec->id);
        if (!(codec2->capabilities & CODEC_CAP_EXPERIMENTAL))
            av_log(NULL, AV_LOG_ERROR, "Alternatively use the non experimental %s '%s'.\n",
                codec_string, codec2->name);
        ret = AVERROR_EXPERIMENTAL;
        goto free_and_end;
    }

    if (avctx->codec_type == AVMEDIA_TYPE_AUDIO &&
        (!avctx->time_base.num || !avctx->time_base.den)) {
        avctx->time_base.num = 1;
        avctx->time_base.den = avctx->sample_rate;
    }

    if (!HAVE_THREADS)
        av_log(avctx, AV_LOG_WARNING, "Warning: not compiled with thread support, using thread emulation\n");

    if (HAVE_THREADS) {
        ff_unlock_avcodec(); //we will instanciate a few encoders thus kick the counter to prevent false detection of a problem
        ret = ff_frame_thread_encoder_init(avctx, options ? *options : NULL);
        ff_lock_avcodec(avctx);
        if (ret < 0)
            goto free_and_end;
    }

    if (HAVE_THREADS && !avctx->thread_opaque
        && !(avctx->internal->frame_thread_encoder && (avctx->active_thread_type&FF_THREAD_FRAME))) {
        ret = ff_thread_init(avctx);
        if (ret < 0) {
            goto free_and_end;
        }
    }
    if (!HAVE_THREADS && !(codec->capabilities & CODEC_CAP_AUTO_THREADS))
        avctx->thread_count = 1;

    if (avctx->codec->max_lowres < avctx->lowres || avctx->lowres < 0) {
        av_log(avctx, AV_LOG_ERROR, "The maximum value for lowres supported by the decoder is %d\n",
               avctx->codec->max_lowres);
        ret = AVERROR(EINVAL);
        goto free_and_end;
    }

    if (av_codec_is_encoder(avctx->codec)) {
        int i;
        if (avctx->codec->sample_fmts) {
            for (i = 0; avctx->codec->sample_fmts[i] != AV_SAMPLE_FMT_NONE; i++) {
                if (avctx->sample_fmt == avctx->codec->sample_fmts[i])
                    break;
                if (avctx->channels == 1 &&
                    av_get_planar_sample_fmt(avctx->sample_fmt) ==
                    av_get_planar_sample_fmt(avctx->codec->sample_fmts[i])) {
                    avctx->sample_fmt = avctx->codec->sample_fmts[i];
                    break;
                }
            }
            if (avctx->codec->sample_fmts[i] == AV_SAMPLE_FMT_NONE) {
                char buf[128];
                snprintf(buf, sizeof(buf), "%d", avctx->sample_fmt);
                av_log(avctx, AV_LOG_ERROR, "Specified sample format %s is invalid or not supported\n",
                       (char *)av_x_if_null(av_get_sample_fmt_name(avctx->sample_fmt), buf));
                ret = AVERROR(EINVAL);
                goto free_and_end;
            }
        }
        if (avctx->codec->pix_fmts) {
            for (i = 0; avctx->codec->pix_fmts[i] != AV_PIX_FMT_NONE; i++)
                if (avctx->pix_fmt == avctx->codec->pix_fmts[i])
                    break;
            if (avctx->codec->pix_fmts[i] == AV_PIX_FMT_NONE
                && !((avctx->codec_id == AV_CODEC_ID_MJPEG || avctx->codec_id == AV_CODEC_ID_LJPEG)
                     && avctx->strict_std_compliance <= FF_COMPLIANCE_UNOFFICIAL)) {
                char buf[128];
                snprintf(buf, sizeof(buf), "%d", avctx->pix_fmt);
                av_log(avctx, AV_LOG_ERROR, "Specified pixel format %s is invalid or not supported\n",
                       (char *)av_x_if_null(av_get_pix_fmt_name(avctx->pix_fmt), buf));
                ret = AVERROR(EINVAL);
                goto free_and_end;
            }
        }
        if (avctx->codec->supported_samplerates) {
            for (i = 0; avctx->codec->supported_samplerates[i] != 0; i++)
                if (avctx->sample_rate == avctx->codec->supported_samplerates[i])
                    break;
            if (avctx->codec->supported_samplerates[i] == 0) {
                av_log(avctx, AV_LOG_ERROR, "Specified sample rate %d is not supported\n",
                       avctx->sample_rate);
                ret = AVERROR(EINVAL);
                goto free_and_end;
            }
        }
        if (avctx->codec->channel_layouts) {
            if (!avctx->channel_layout) {
                av_log(avctx, AV_LOG_WARNING, "Channel layout not specified\n");
            } else {
                for (i = 0; avctx->codec->channel_layouts[i] != 0; i++)
                    if (avctx->channel_layout == avctx->codec->channel_layouts[i])
                        break;
                if (avctx->codec->channel_layouts[i] == 0) {
                    char buf[512];
                    av_get_channel_layout_string(buf, sizeof(buf), -1, avctx->channel_layout);
                    av_log(avctx, AV_LOG_ERROR, "Specified channel layout '%s' is not supported\n", buf);
                    ret = AVERROR(EINVAL);
                    goto free_and_end;
                }
            }
        }
        if (avctx->channel_layout && avctx->channels) {
            int channels = av_get_channel_layout_nb_channels(avctx->channel_layout);
            if (channels != avctx->channels) {
                char buf[512];
                av_get_channel_layout_string(buf, sizeof(buf), -1, avctx->channel_layout);
                av_log(avctx, AV_LOG_ERROR,
                       "Channel layout '%s' with %d channels does not match number of specified channels %d\n",
                       buf, channels, avctx->channels);
                ret = AVERROR(EINVAL);
                goto free_and_end;
            }
        } else if (avctx->channel_layout) {
            avctx->channels = av_get_channel_layout_nb_channels(avctx->channel_layout);
        }
        if(avctx->codec_type == AVMEDIA_TYPE_VIDEO &&
           avctx->codec_id != AV_CODEC_ID_PNG // For mplayer
        ) {
            if (avctx->width <= 0 || avctx->height <= 0) {
                av_log(avctx, AV_LOG_ERROR, "dimensions not set\n");
                ret = AVERROR(EINVAL);
                goto free_and_end;
            }
        }
        if (   (avctx->codec_type == AVMEDIA_TYPE_VIDEO || avctx->codec_type == AVMEDIA_TYPE_AUDIO)
            && avctx->bit_rate>0 && avctx->bit_rate<1000) {
            av_log(avctx, AV_LOG_WARNING, "Bitrate %d is extreemly low, did you mean %dk\n", avctx->bit_rate, avctx->bit_rate);
        }

        if (!avctx->rc_initial_buffer_occupancy)
            avctx->rc_initial_buffer_occupancy = avctx->rc_buffer_size * 3 / 4;
    }

    avctx->pts_correction_num_faulty_pts =
    avctx->pts_correction_num_faulty_dts = 0;
    avctx->pts_correction_last_pts =
    avctx->pts_correction_last_dts = INT64_MIN;

    if (   avctx->codec->init && (!(avctx->active_thread_type&FF_THREAD_FRAME)
        || avctx->internal->frame_thread_encoder)) {
        ret = avctx->codec->init(avctx);
        if (ret < 0) {
            goto free_and_end;
        }
    }

    ret=0;

    if (av_codec_is_decoder(avctx->codec)) {
        if (!avctx->bit_rate)
            avctx->bit_rate = get_bit_rate(avctx);
        /* validate channel layout from the decoder */
        if (avctx->channel_layout) {
            int channels = av_get_channel_layout_nb_channels(avctx->channel_layout);
            if (!avctx->channels)
                avctx->channels = channels;
            else if (channels != avctx->channels) {
                char buf[512];
                av_get_channel_layout_string(buf, sizeof(buf), -1, avctx->channel_layout);
                av_log(avctx, AV_LOG_WARNING,
                       "Channel layout '%s' with %d channels does not match specified number of channels %d: "
                       "ignoring specified channel layout\n",
                       buf, channels, avctx->channels);
                avctx->channel_layout = 0;
            }
        }
        if (avctx->channels && avctx->channels < 0 ||
            avctx->channels > FF_SANE_NB_CHANNELS) {
            ret = AVERROR(EINVAL);
            goto free_and_end;
        }
        if (avctx->sub_charenc) {
            if (avctx->codec_type != AVMEDIA_TYPE_SUBTITLE) {
                av_log(avctx, AV_LOG_ERROR, "Character encoding is only "
                       "supported with subtitles codecs\n");
                ret = AVERROR(EINVAL);
                goto free_and_end;
            } else if (avctx->codec_descriptor->props & AV_CODEC_PROP_BITMAP_SUB) {
                av_log(avctx, AV_LOG_WARNING, "Codec '%s' is bitmap-based, "
                       "subtitles character encoding will be ignored\n",
                       avctx->codec_descriptor->name);
                avctx->sub_charenc_mode = FF_SUB_CHARENC_MODE_DO_NOTHING;
            } else {
                /* input character encoding is set for a text based subtitle
                 * codec at this point */
                if (avctx->sub_charenc_mode == FF_SUB_CHARENC_MODE_AUTOMATIC)
                    avctx->sub_charenc_mode = FF_SUB_CHARENC_MODE_PRE_DECODER;

                if (!CONFIG_ICONV && avctx->sub_charenc_mode == FF_SUB_CHARENC_MODE_PRE_DECODER) {
                    av_log(avctx, AV_LOG_ERROR, "Character encoding subtitles "
                           "conversion needs a libavcodec built with iconv support "
                           "for this codec\n");
                    ret = AVERROR(ENOSYS);
                    goto free_and_end;
                }
            }
        }
    }
end:
    ff_unlock_avcodec();
    if (options) {
        av_dict_free(options);
        *options = tmp;
    }

    return ret;
free_and_end:
    av_dict_free(&tmp);
    av_freep(&avctx->priv_data);
    av_freep(&avctx->internal);
    avctx->codec = NULL;
    goto end;
}

int ff_alloc_packet2(AVCodecContext *avctx, AVPacket *avpkt, int size)
{
    if (size < 0 || avpkt->size < 0 || size > INT_MAX - FF_INPUT_BUFFER_PADDING_SIZE) {
        av_log(avctx, AV_LOG_ERROR, "Size %d invalid\n", size);
        return AVERROR(EINVAL);
    }

    if (avctx) {
        av_assert0(!avpkt->data || avpkt->data != avctx->internal->byte_buffer);
        if (!avpkt->data || avpkt->size < size) {
            av_fast_padded_malloc(&avctx->internal->byte_buffer, &avctx->internal->byte_buffer_size, size);
            avpkt->data = avctx->internal->byte_buffer;
            avpkt->size = avctx->internal->byte_buffer_size;
            avpkt->destruct = NULL;
        }
    }

    if (avpkt->data) {
        void *destruct = avpkt->destruct;

        if (avpkt->size < size) {
            av_log(avctx, AV_LOG_ERROR, "User packet is too small (%d < %d)\n", avpkt->size, size);
            return AVERROR(EINVAL);
        }

        av_init_packet(avpkt);
        avpkt->destruct = destruct;
        avpkt->size     = size;
        return 0;
    } else {
        int ret = av_new_packet(avpkt, size);
        if (ret < 0)
            av_log(avctx, AV_LOG_ERROR, "Failed to allocate packet of size %d\n", size);
        return ret;
    }
}

int ff_alloc_packet(AVPacket *avpkt, int size)
{
    return ff_alloc_packet2(NULL, avpkt, size);
}

/**
 * Pad last frame with silence.
 */
static int pad_last_frame(AVCodecContext *s, AVFrame **dst, const AVFrame *src)
{
    AVFrame *frame = NULL;
    uint8_t *buf   = NULL;
    int ret;

    if (!(frame = avcodec_alloc_frame()))
        return AVERROR(ENOMEM);
    *frame = *src;

    if ((ret = av_samples_get_buffer_size(&frame->linesize[0], s->channels,
                                          s->frame_size, s->sample_fmt, 0)) < 0)
        goto fail;

    if (!(buf = av_malloc(ret))) {
        ret = AVERROR(ENOMEM);
        goto fail;
    }

    frame->nb_samples = s->frame_size;
    if ((ret = avcodec_fill_audio_frame(frame, s->channels, s->sample_fmt,
                                        buf, ret, 0)) < 0)
        goto fail;
    if ((ret = av_samples_copy(frame->extended_data, src->extended_data, 0, 0,
                               src->nb_samples, s->channels, s->sample_fmt)) < 0)
        goto fail;
    if ((ret = av_samples_set_silence(frame->extended_data, src->nb_samples,
                                      frame->nb_samples - src->nb_samples,
                                      s->channels, s->sample_fmt)) < 0)
        goto fail;

    *dst = frame;

    return 0;

fail:
    if (frame->extended_data != frame->data)
        av_freep(&frame->extended_data);
    av_freep(&buf);
    av_freep(&frame);
    return ret;
}

int attribute_align_arg avcodec_encode_audio2(AVCodecContext *avctx,
                                              AVPacket *avpkt,
                                              const AVFrame *frame,
                                              int *got_packet_ptr)
{
    AVFrame tmp;
    AVFrame *padded_frame = NULL;
    int ret;
    AVPacket user_pkt = *avpkt;
    int needs_realloc = !user_pkt.data;

    *got_packet_ptr = 0;

    if (!(avctx->codec->capabilities & CODEC_CAP_DELAY) && !frame) {
        av_free_packet(avpkt);
        av_init_packet(avpkt);
        return 0;
    }

    /* ensure that extended_data is properly set */
    if (frame && !frame->extended_data) {
        if (av_sample_fmt_is_planar(avctx->sample_fmt) &&
            avctx->channels > AV_NUM_DATA_POINTERS) {
            av_log(avctx, AV_LOG_ERROR, "Encoding to a planar sample format, "
                                        "with more than %d channels, but extended_data is not set.\n",
                   AV_NUM_DATA_POINTERS);
            return AVERROR(EINVAL);
        }
        av_log(avctx, AV_LOG_WARNING, "extended_data is not set.\n");

        tmp = *frame;
        tmp.extended_data = tmp.data;
        frame = &tmp;
    }

    /* check for valid frame size */
    if (frame) {
        if (avctx->codec->capabilities & CODEC_CAP_SMALL_LAST_FRAME) {
            if (frame->nb_samples > avctx->frame_size) {
                av_log(avctx, AV_LOG_ERROR, "more samples than frame size (avcodec_encode_audio2)\n");
                return AVERROR(EINVAL);
            }
        } else if (!(avctx->codec->capabilities & CODEC_CAP_VARIABLE_FRAME_SIZE)) {
            if (frame->nb_samples < avctx->frame_size &&
                !avctx->internal->last_audio_frame) {
                ret = pad_last_frame(avctx, &padded_frame, frame);
                if (ret < 0)
                    return ret;

                frame = padded_frame;
                avctx->internal->last_audio_frame = 1;
            }

            if (frame->nb_samples != avctx->frame_size) {
                av_log(avctx, AV_LOG_ERROR, "nb_samples (%d) != frame_size (%d) (avcodec_encode_audio2)\n", frame->nb_samples, avctx->frame_size);
                ret = AVERROR(EINVAL);
                goto end;
            }
        }
    }

    ret = avctx->codec->encode2(avctx, avpkt, frame, got_packet_ptr);
    if (!ret) {
        if (*got_packet_ptr) {
            if (!(avctx->codec->capabilities & CODEC_CAP_DELAY)) {
                if (avpkt->pts == AV_NOPTS_VALUE)
                    avpkt->pts = frame->pts;
                if (!avpkt->duration)
                    avpkt->duration = ff_samples_to_time_base(avctx,
                                                              frame->nb_samples);
            }
            avpkt->dts = avpkt->pts;
        } else {
            avpkt->size = 0;
        }
    }
    if (avpkt->data && avpkt->data == avctx->internal->byte_buffer) {
        needs_realloc = 0;
        if (user_pkt.data) {
            if (user_pkt.size >= avpkt->size) {
                memcpy(user_pkt.data, avpkt->data, avpkt->size);
            } else {
                av_log(avctx, AV_LOG_ERROR, "Provided packet is too small, needs to be %d\n", avpkt->size);
                avpkt->size = user_pkt.size;
                ret = -1;
            }
            avpkt->data     = user_pkt.data;
            avpkt->destruct = user_pkt.destruct;
        } else {
            if (av_dup_packet(avpkt) < 0) {
                ret = AVERROR(ENOMEM);
            }
        }
    }

    if (!ret) {
        if (needs_realloc && avpkt->data) {
            uint8_t *new_data = av_realloc(avpkt->data, avpkt->size + FF_INPUT_BUFFER_PADDING_SIZE);
            if (new_data)
                avpkt->data = new_data;
        }

        avctx->frame_number++;
    }

    if (ret < 0 || !*got_packet_ptr) {
        av_free_packet(avpkt);
        av_init_packet(avpkt);
        goto end;
    }

    /* NOTE: if we add any audio encoders which output non-keyframe packets,
     *       this needs to be moved to the encoders, but for now we can do it
     *       here to simplify things */
    avpkt->flags |= AV_PKT_FLAG_KEY;

end:
    if (padded_frame) {
        av_freep(&padded_frame->data[0]);
        if (padded_frame->extended_data != padded_frame->data)
            av_freep(&padded_frame->extended_data);
        av_freep(&padded_frame);
    }

    return ret;
}

#if FF_API_OLD_ENCODE_AUDIO
int attribute_align_arg avcodec_encode_audio(AVCodecContext *avctx,
                                             uint8_t *buf, int buf_size,
                                             const short *samples)
{
    AVPacket pkt;
    AVFrame frame0 = { { 0 } };
    AVFrame *frame;
    int ret, samples_size, got_packet;

    av_init_packet(&pkt);
    pkt.data = buf;
    pkt.size = buf_size;

    if (samples) {
        frame = &frame0;
        avcodec_get_frame_defaults(frame);

        if (avctx->frame_size) {
            frame->nb_samples = avctx->frame_size;
        } else {
            /* if frame_size is not set, the number of samples must be
             * calculated from the buffer size */
            int64_t nb_samples;
            if (!av_get_bits_per_sample(avctx->codec_id)) {
                av_log(avctx, AV_LOG_ERROR, "avcodec_encode_audio() does not "
                                            "support this codec\n");
                return AVERROR(EINVAL);
            }
            nb_samples = (int64_t)buf_size * 8 /
                         (av_get_bits_per_sample(avctx->codec_id) *
                          avctx->channels);
            if (nb_samples >= INT_MAX)
                return AVERROR(EINVAL);
            frame->nb_samples = nb_samples;
        }

        /* it is assumed that the samples buffer is large enough based on the
         * relevant parameters */
        samples_size = av_samples_get_buffer_size(NULL, avctx->channels,
                                                  frame->nb_samples,
                                                  avctx->sample_fmt, 1);
        if ((ret = avcodec_fill_audio_frame(frame, avctx->channels,
                                            avctx->sample_fmt,
                                            (const uint8_t *)samples,
                                            samples_size, 1)) < 0)
            return ret;

        /* fabricate frame pts from sample count.
         * this is needed because the avcodec_encode_audio() API does not have
         * a way for the user to provide pts */
        if (avctx->sample_rate && avctx->time_base.num)
            frame->pts = ff_samples_to_time_base(avctx,
                                                 avctx->internal->sample_count);
        else
            frame->pts = AV_NOPTS_VALUE;
        avctx->internal->sample_count += frame->nb_samples;
    } else {
        frame = NULL;
    }

    got_packet = 0;
    ret = avcodec_encode_audio2(avctx, &pkt, frame, &got_packet);
    if (!ret && got_packet && avctx->coded_frame) {
        avctx->coded_frame->pts       = pkt.pts;
        avctx->coded_frame->key_frame = !!(pkt.flags & AV_PKT_FLAG_KEY);
    }
    /* free any side data since we cannot return it */
    ff_packet_free_side_data(&pkt);

    if (frame && frame->extended_data != frame->data)
        av_freep(&frame->extended_data);

    return ret ? ret : pkt.size;
}

#endif

#if FF_API_OLD_ENCODE_VIDEO
int attribute_align_arg avcodec_encode_video(AVCodecContext *avctx, uint8_t *buf, int buf_size,
                                             const AVFrame *pict)
{
    AVPacket pkt;
    int ret, got_packet = 0;

    if (buf_size < FF_MIN_BUFFER_SIZE) {
        av_log(avctx, AV_LOG_ERROR, "buffer smaller than minimum size\n");
        return -1;
    }

    av_init_packet(&pkt);
    pkt.data = buf;
    pkt.size = buf_size;

    ret = avcodec_encode_video2(avctx, &pkt, pict, &got_packet);
    if (!ret && got_packet && avctx->coded_frame) {
        avctx->coded_frame->pts       = pkt.pts;
        avctx->coded_frame->key_frame = !!(pkt.flags & AV_PKT_FLAG_KEY);
    }

    /* free any side data since we cannot return it */
    if (pkt.side_data_elems > 0) {
        int i;
        for (i = 0; i < pkt.side_data_elems; i++)
            av_free(pkt.side_data[i].data);
        av_freep(&pkt.side_data);
        pkt.side_data_elems = 0;
    }

    return ret ? ret : pkt.size;
}

#endif

int attribute_align_arg avcodec_encode_video2(AVCodecContext *avctx,
                                              AVPacket *avpkt,
                                              const AVFrame *frame,
                                              int *got_packet_ptr)
{
    int ret;
    AVPacket user_pkt = *avpkt;
    int needs_realloc = !user_pkt.data;

    *got_packet_ptr = 0;

    if(HAVE_THREADS && avctx->internal->frame_thread_encoder && (avctx->active_thread_type&FF_THREAD_FRAME))
        return ff_thread_video_encode_frame(avctx, avpkt, frame, got_packet_ptr);

    if ((avctx->flags&CODEC_FLAG_PASS1) && avctx->stats_out)
        avctx->stats_out[0] = '\0';

    if (!(avctx->codec->capabilities & CODEC_CAP_DELAY) && !frame) {
        av_free_packet(avpkt);
        av_init_packet(avpkt);
        avpkt->size = 0;
        return 0;
    }

    if (av_image_check_size(avctx->width, avctx->height, 0, avctx))
        return AVERROR(EINVAL);

    av_assert0(avctx->codec->encode2);

    ret = avctx->codec->encode2(avctx, avpkt, frame, got_packet_ptr);
    av_assert0(ret <= 0);

    if (avpkt->data && avpkt->data == avctx->internal->byte_buffer) {
        needs_realloc = 0;
        if (user_pkt.data) {
            if (user_pkt.size >= avpkt->size) {
                memcpy(user_pkt.data, avpkt->data, avpkt->size);
            } else {
                av_log(avctx, AV_LOG_ERROR, "Provided packet is too small, needs to be %d\n", avpkt->size);
                avpkt->size = user_pkt.size;
                ret = -1;
            }
            avpkt->data     = user_pkt.data;
            avpkt->destruct = user_pkt.destruct;
        } else {
            if (av_dup_packet(avpkt) < 0) {
                ret = AVERROR(ENOMEM);
            }
        }
    }

    if (!ret) {
        if (!*got_packet_ptr)
            avpkt->size = 0;
        else if (!(avctx->codec->capabilities & CODEC_CAP_DELAY))
            avpkt->pts = avpkt->dts = frame->pts;

        if (needs_realloc && avpkt->data &&
            avpkt->destruct == av_destruct_packet) {
            uint8_t *new_data = av_realloc(avpkt->data, avpkt->size + FF_INPUT_BUFFER_PADDING_SIZE);
            if (new_data)
                avpkt->data = new_data;
        }

        avctx->frame_number++;
    }

    if (ret < 0 || !*got_packet_ptr)
        av_free_packet(avpkt);

    emms_c();
    return ret;
}

int avcodec_encode_subtitle(AVCodecContext *avctx, uint8_t *buf, int buf_size,
                            const AVSubtitle *sub)
{
    int ret;
    if (sub->start_display_time) {
        av_log(avctx, AV_LOG_ERROR, "start_display_time must be 0.\n");
        return -1;
    }

    ret = avctx->codec->encode_sub(avctx, buf, buf_size, sub);
    avctx->frame_number++;
    return ret;
}

/**
 * Attempt to guess proper monotonic timestamps for decoded video frames
 * which might have incorrect times. Input timestamps may wrap around, in
 * which case the output will as well.
 *
 * @param pts the pts field of the decoded AVPacket, as passed through
 * AVFrame.pkt_pts
 * @param dts the dts field of the decoded AVPacket
 * @return one of the input values, may be AV_NOPTS_VALUE
 */
static int64_t guess_correct_pts(AVCodecContext *ctx,
                                 int64_t reordered_pts, int64_t dts)
{
    int64_t pts = AV_NOPTS_VALUE;

    if (dts != AV_NOPTS_VALUE) {
        ctx->pts_correction_num_faulty_dts += dts <= ctx->pts_correction_last_dts;
        ctx->pts_correction_last_dts = dts;
    }
    if (reordered_pts != AV_NOPTS_VALUE) {
        ctx->pts_correction_num_faulty_pts += reordered_pts <= ctx->pts_correction_last_pts;
        ctx->pts_correction_last_pts = reordered_pts;
    }
    if ((ctx->pts_correction_num_faulty_pts<=ctx->pts_correction_num_faulty_dts || dts == AV_NOPTS_VALUE)
       && reordered_pts != AV_NOPTS_VALUE)
        pts = reordered_pts;
    else
        pts = dts;

    return pts;
}

static void apply_param_change(AVCodecContext *avctx, AVPacket *avpkt)
{
    int size = 0;
    const uint8_t *data;
    uint32_t flags;

    if (!(avctx->codec->capabilities & CODEC_CAP_PARAM_CHANGE))
        return;

    data = av_packet_get_side_data(avpkt, AV_PKT_DATA_PARAM_CHANGE, &size);
    if (!data || size < 4)
        return;
    flags = bytestream_get_le32(&data);
    size -= 4;
    if (size < 4) /* Required for any of the changes */
        return;
    if (flags & AV_SIDE_DATA_PARAM_CHANGE_CHANNEL_COUNT) {
        avctx->channels = bytestream_get_le32(&data);
        size -= 4;
    }
    if (flags & AV_SIDE_DATA_PARAM_CHANGE_CHANNEL_LAYOUT) {
        if (size < 8)
            return;
        avctx->channel_layout = bytestream_get_le64(&data);
        size -= 8;
    }
    if (size < 4)
        return;
    if (flags & AV_SIDE_DATA_PARAM_CHANGE_SAMPLE_RATE) {
        avctx->sample_rate = bytestream_get_le32(&data);
        size -= 4;
    }
    if (flags & AV_SIDE_DATA_PARAM_CHANGE_DIMENSIONS) {
        if (size < 8)
            return;
        avctx->width  = bytestream_get_le32(&data);
        avctx->height = bytestream_get_le32(&data);
        avcodec_set_dimensions(avctx, avctx->width, avctx->height);
        size -= 8;
    }
}

static int add_metadata_from_side_data(AVCodecContext *avctx, AVFrame *frame)
{
    int size, ret = 0;
    const uint8_t *side_metadata;
    const uint8_t *end;

    av_dict_free(&avctx->metadata);
    side_metadata = av_packet_get_side_data(avctx->pkt,
                                            AV_PKT_DATA_STRINGS_METADATA, &size);
    if (!side_metadata)
        goto end;
    end = side_metadata + size;
    while (side_metadata < end) {
        const uint8_t *key = side_metadata;
        const uint8_t *val = side_metadata + strlen(key) + 1;
        int ret = av_dict_set(ff_frame_get_metadatap(frame), key, val, 0);
        if (ret < 0)
            break;
        side_metadata = val + strlen(val) + 1;
    }
end:
    avctx->metadata = av_frame_get_metadata(frame);
    return ret;
}

int attribute_align_arg avcodec_decode_video2(AVCodecContext *avctx, AVFrame *picture,
                                              int *got_picture_ptr,
                                              const AVPacket *avpkt)
{
    int ret;
    // copy to ensure we do not change avpkt
    AVPacket tmp = *avpkt;

    if (avctx->codec->type != AVMEDIA_TYPE_VIDEO) {
        av_log(avctx, AV_LOG_ERROR, "Invalid media type for video\n");
        return AVERROR(EINVAL);
    }

    *got_picture_ptr = 0;
    if ((avctx->coded_width || avctx->coded_height) && av_image_check_size(avctx->coded_width, avctx->coded_height, 0, avctx))
        return AVERROR(EINVAL);

    avcodec_get_frame_defaults(picture);

    if ((avctx->codec->capabilities & CODEC_CAP_DELAY) || avpkt->size || (avctx->active_thread_type & FF_THREAD_FRAME)) {
        int did_split = av_packet_split_side_data(&tmp);
        apply_param_change(avctx, &tmp);
        avctx->pkt = &tmp;
        if (HAVE_THREADS && avctx->active_thread_type & FF_THREAD_FRAME)
            ret = ff_thread_decode_frame(avctx, picture, got_picture_ptr,
                                         &tmp);
        else {
            ret = avctx->codec->decode(avctx, picture, got_picture_ptr,
                                       &tmp);
            picture->pkt_dts = avpkt->dts;

            if(!avctx->has_b_frames){
                av_frame_set_pkt_pos(picture, avpkt->pos);
            }
            //FIXME these should be under if(!avctx->has_b_frames)
            /* get_buffer is supposed to set frame parameters */
            if (!(avctx->codec->capabilities & CODEC_CAP_DR1)) {
                if (!picture->sample_aspect_ratio.num)    picture->sample_aspect_ratio = avctx->sample_aspect_ratio;
                if (!picture->width)                      picture->width               = avctx->width;
                if (!picture->height)                     picture->height              = avctx->height;
                if (picture->format == AV_PIX_FMT_NONE)   picture->format              = avctx->pix_fmt;
            }
        }
        add_metadata_from_side_data(avctx, picture);

        emms_c(); //needed to avoid an emms_c() call before every return;

        avctx->pkt = NULL;
        if (did_split) {
            ff_packet_free_side_data(&tmp);
            if(ret == tmp.size)
                ret = avpkt->size;
        }

        if (*got_picture_ptr){
            avctx->frame_number++;
            av_frame_set_best_effort_timestamp(picture,
                                               guess_correct_pts(avctx,
                                                                 picture->pkt_pts,
                                                                 picture->pkt_dts));
        }
    } else
        ret = 0;

    /* many decoders assign whole AVFrames, thus overwriting extended_data;
     * make sure it's set correctly */
    picture->extended_data = picture->data;

    return ret;
}

#if FF_API_OLD_DECODE_AUDIO
int attribute_align_arg avcodec_decode_audio3(AVCodecContext *avctx, int16_t *samples,
                                              int *frame_size_ptr,
                                              AVPacket *avpkt)
{
    AVFrame frame = { { 0 } };
    int ret, got_frame = 0;

    if (avctx->get_buffer != avcodec_default_get_buffer) {
        av_log(avctx, AV_LOG_ERROR, "Custom get_buffer() for use with"
                                    "avcodec_decode_audio3() detected. Overriding with avcodec_default_get_buffer\n");
        av_log(avctx, AV_LOG_ERROR, "Please port your application to "
                                    "avcodec_decode_audio4()\n");
        avctx->get_buffer = avcodec_default_get_buffer;
        avctx->release_buffer = avcodec_default_release_buffer;
    }

    ret = avcodec_decode_audio4(avctx, &frame, &got_frame, avpkt);

    if (ret >= 0 && got_frame) {
        int ch, plane_size;
        int planar    = av_sample_fmt_is_planar(avctx->sample_fmt);
        int data_size = av_samples_get_buffer_size(&plane_size, avctx->channels,
                                                   frame.nb_samples,
                                                   avctx->sample_fmt, 1);
        if (*frame_size_ptr < data_size) {
            av_log(avctx, AV_LOG_ERROR, "output buffer size is too small for "
                                        "the current frame (%d < %d)\n", *frame_size_ptr, data_size);
            return AVERROR(EINVAL);
        }

        memcpy(samples, frame.extended_data[0], plane_size);

        if (planar && avctx->channels > 1) {
            uint8_t *out = ((uint8_t *)samples) + plane_size;
            for (ch = 1; ch < avctx->channels; ch++) {
                memcpy(out, frame.extended_data[ch], plane_size);
                out += plane_size;
            }
        }
        *frame_size_ptr = data_size;
    } else {
        *frame_size_ptr = 0;
    }
    return ret;
}

#endif

int attribute_align_arg avcodec_decode_audio4(AVCodecContext *avctx,
                                              AVFrame *frame,
                                              int *got_frame_ptr,
                                              const AVPacket *avpkt)
{
    int planar, channels;
    int ret = 0;

    *got_frame_ptr = 0;

    if (!avpkt->data && avpkt->size) {
        av_log(avctx, AV_LOG_ERROR, "invalid packet: NULL data, size != 0\n");
        return AVERROR(EINVAL);
    }
    if (avctx->codec->type != AVMEDIA_TYPE_AUDIO) {
        av_log(avctx, AV_LOG_ERROR, "Invalid media type for audio\n");
        return AVERROR(EINVAL);
    }

    avcodec_get_frame_defaults(frame);

    if ((avctx->codec->capabilities & CODEC_CAP_DELAY) || avpkt->size) {
        uint8_t *side;
        int side_size;
        // copy to ensure we do not change avpkt
        AVPacket tmp = *avpkt;
        int did_split = av_packet_split_side_data(&tmp);
        apply_param_change(avctx, &tmp);

        avctx->pkt = &tmp;
        ret = avctx->codec->decode(avctx, frame, got_frame_ptr, &tmp);
        if (ret >= 0 && *got_frame_ptr) {
            avctx->frame_number++;
            frame->pkt_dts = avpkt->dts;
            av_frame_set_best_effort_timestamp(frame,
                                               guess_correct_pts(avctx,
                                                                 frame->pkt_pts,
                                                                 frame->pkt_dts));
            if (frame->format == AV_SAMPLE_FMT_NONE)
                frame->format = avctx->sample_fmt;
            if (!frame->channel_layout)
                frame->channel_layout = avctx->channel_layout;
            if (!av_frame_get_channels(frame))
                av_frame_set_channels(frame, avctx->channels);
            if (!frame->sample_rate)
                frame->sample_rate = avctx->sample_rate;
        }
        add_metadata_from_side_data(avctx, frame);

        side= av_packet_get_side_data(avctx->pkt, AV_PKT_DATA_SKIP_SAMPLES, &side_size);
        if(side && side_size>=10) {
            avctx->internal->skip_samples = AV_RL32(side);
            av_log(avctx, AV_LOG_DEBUG, "skip %d samples due to side data\n",
                   avctx->internal->skip_samples);
        }
        if (avctx->internal->skip_samples && *got_frame_ptr) {
            if(frame->nb_samples <= avctx->internal->skip_samples){
                *got_frame_ptr = 0;
                avctx->internal->skip_samples -= frame->nb_samples;
                av_log(avctx, AV_LOG_DEBUG, "skip whole frame, skip left: %d\n",
                       avctx->internal->skip_samples);
            } else {
                av_samples_copy(frame->extended_data, frame->extended_data, 0, avctx->internal->skip_samples,
                                frame->nb_samples - avctx->internal->skip_samples, avctx->channels, frame->format);
                if(avctx->pkt_timebase.num && avctx->sample_rate) {
                    int64_t diff_ts = av_rescale_q(avctx->internal->skip_samples,
                                                   (AVRational){1, avctx->sample_rate},
                                                   avctx->pkt_timebase);
                    if(frame->pkt_pts!=AV_NOPTS_VALUE)
                        frame->pkt_pts += diff_ts;
                    if(frame->pkt_dts!=AV_NOPTS_VALUE)
                        frame->pkt_dts += diff_ts;
                    if (av_frame_get_pkt_duration(frame) >= diff_ts)
                        av_frame_set_pkt_duration(frame, av_frame_get_pkt_duration(frame) - diff_ts);
                } else {
                    av_log(avctx, AV_LOG_WARNING, "Could not update timestamps for skipped samples.\n");
                }
                av_log(avctx, AV_LOG_DEBUG, "skip %d/%d samples\n",
                       avctx->internal->skip_samples, frame->nb_samples);
                frame->nb_samples -= avctx->internal->skip_samples;
                avctx->internal->skip_samples = 0;
            }
        }

        avctx->pkt = NULL;
        if (did_split) {
            ff_packet_free_side_data(&tmp);
            if(ret == tmp.size)
                ret = avpkt->size;
        }
    }

    /* many decoders assign whole AVFrames, thus overwriting extended_data;
     * make sure it's set correctly; assume decoders that actually use
     * extended_data are doing it correctly */
    if (*got_frame_ptr) {
        planar   = av_sample_fmt_is_planar(frame->format);
        channels = av_frame_get_channels(frame);
        if (!(planar && channels > AV_NUM_DATA_POINTERS))
            frame->extended_data = frame->data;
    } else {
        frame->extended_data = NULL;
    }

    return ret;
}

#define UTF8_MAX_BYTES 4 /* 5 and 6 bytes sequences should not be used */
static int recode_subtitle(AVCodecContext *avctx,
                           AVPacket *outpkt, const AVPacket *inpkt)
{
#if CONFIG_ICONV
    iconv_t cd = (iconv_t)-1;
    int ret = 0;
    char *inb, *outb;
    size_t inl, outl;
    AVPacket tmp;
#endif

    if (avctx->sub_charenc_mode != FF_SUB_CHARENC_MODE_PRE_DECODER)
        return 0;

#if CONFIG_ICONV
    cd = iconv_open("UTF-8", avctx->sub_charenc);
    if (cd == (iconv_t)-1) {
        av_log(avctx, AV_LOG_ERROR, "Unable to open iconv context "
               "with input character encoding \"%s\"\n", avctx->sub_charenc);
        ret = AVERROR(errno);
        goto end;
    }

    inb = inpkt->data;
    inl = inpkt->size;

    if (inl >= INT_MAX / UTF8_MAX_BYTES - FF_INPUT_BUFFER_PADDING_SIZE) {
        av_log(avctx, AV_LOG_ERROR, "Subtitles packet is too big for recoding\n");
        ret = AVERROR(ENOMEM);
        goto end;
    }

    ret = av_new_packet(&tmp, inl * UTF8_MAX_BYTES);
    if (ret < 0)
        goto end;
    outpkt->data = tmp.data;
    outpkt->size = tmp.size;
    outb = outpkt->data;
    outl = outpkt->size;

    if (iconv(cd, &inb, &inl, &outb, &outl) == (size_t)-1 ||
        iconv(cd, NULL, NULL, &outb, &outl) == (size_t)-1 ||
        outl >= outpkt->size || inl != 0) {
        av_log(avctx, AV_LOG_ERROR, "Unable to recode subtitle event \"%s\" "
               "from %s to UTF-8\n", inpkt->data, avctx->sub_charenc);
        av_free_packet(&tmp);
        ret = AVERROR(errno);
        goto end;
    }
    outpkt->size -= outl;
    outpkt->data[outpkt->size - 1] = '\0';

end:
    if (cd != (iconv_t)-1)
        iconv_close(cd);
    return ret;
#else
    av_assert0(!"requesting subtitles recoding without iconv");
#endif
}

int avcodec_decode_subtitle2(AVCodecContext *avctx, AVSubtitle *sub,
                             int *got_sub_ptr,
                             AVPacket *avpkt)
{
    int ret = 0;

    if (avctx->codec->type != AVMEDIA_TYPE_SUBTITLE) {
        av_log(avctx, AV_LOG_ERROR, "Invalid media type for subtitles\n");
        return AVERROR(EINVAL);
    }

    *got_sub_ptr = 0;
    avcodec_get_subtitle_defaults(sub);

    if (avpkt->size) {
        AVPacket pkt_recoded;
        AVPacket tmp = *avpkt;
        int did_split = av_packet_split_side_data(&tmp);
        //apply_param_change(avctx, &tmp);

        pkt_recoded = tmp;
        ret = recode_subtitle(avctx, &pkt_recoded, &tmp);
        if (ret < 0) {
            *got_sub_ptr = 0;
        } else {
            avctx->pkt = &pkt_recoded;

            if (avctx->pkt_timebase.den && avpkt->pts != AV_NOPTS_VALUE)
                sub->pts = av_rescale_q(avpkt->pts,
                                        avctx->pkt_timebase, AV_TIME_BASE_Q);
            ret = avctx->codec->decode(avctx, sub, got_sub_ptr, &pkt_recoded);
            av_assert1((ret >= 0) >= !!*got_sub_ptr &&
                       !!*got_sub_ptr >= !!sub->num_rects);
            if (tmp.data != pkt_recoded.data)
                av_free(pkt_recoded.data);
            sub->format = !(avctx->codec_descriptor->props & AV_CODEC_PROP_BITMAP_SUB);
            avctx->pkt = NULL;
        }

        if (did_split) {
            ff_packet_free_side_data(&tmp);
            if(ret == tmp.size)
                ret = avpkt->size;
        }

        if (*got_sub_ptr)
            avctx->frame_number++;
    }

    return ret;
}

void avsubtitle_free(AVSubtitle *sub)
{
    int i;

    for (i = 0; i < sub->num_rects; i++) {
        av_freep(&sub->rects[i]->pict.data[0]);
        av_freep(&sub->rects[i]->pict.data[1]);
        av_freep(&sub->rects[i]->pict.data[2]);
        av_freep(&sub->rects[i]->pict.data[3]);
        av_freep(&sub->rects[i]->text);
        av_freep(&sub->rects[i]->ass);
        av_freep(&sub->rects[i]);
    }

    av_freep(&sub->rects);

    memset(sub, 0, sizeof(AVSubtitle));
}

av_cold int ff_codec_close_recursive(AVCodecContext *avctx)
{
    int ret = 0;

    ff_unlock_avcodec();

    ret = avcodec_close(avctx);

    ff_lock_avcodec(NULL);
    return ret;
}

av_cold int avcodec_close(AVCodecContext *avctx)
{
    int ret = ff_lock_avcodec(avctx);
    if (ret < 0)
        return ret;

    if (avcodec_is_open(avctx)) {
        if (HAVE_THREADS && avctx->internal->frame_thread_encoder && avctx->thread_count > 1) {
            ff_unlock_avcodec();
            ff_frame_thread_encoder_free(avctx);
            ff_lock_avcodec(avctx);
        }
        if (HAVE_THREADS && avctx->thread_opaque)
            ff_thread_free(avctx);
        if (avctx->codec && avctx->codec->close)
            avctx->codec->close(avctx);
        avcodec_default_free_buffers(avctx);
        avctx->coded_frame = NULL;
        avctx->internal->byte_buffer_size = 0;
        av_freep(&avctx->internal->byte_buffer);
        av_freep(&avctx->internal);
        av_dict_free(&avctx->metadata);
    }

    if (avctx->priv_data && avctx->codec && avctx->codec->priv_class)
        av_opt_free(avctx->priv_data);
    av_opt_free(avctx);
    av_freep(&avctx->priv_data);
    if (av_codec_is_encoder(avctx->codec))
        av_freep(&avctx->extradata);
    avctx->codec = NULL;
    avctx->active_thread_type = 0;

    ff_unlock_avcodec();
    return 0;
}

static enum AVCodecID remap_deprecated_codec_id(enum AVCodecID id)
{
    switch(id){
        //This is for future deprecatec codec ids, its empty since
        //last major bump but will fill up again over time, please don't remove it
//         case AV_CODEC_ID_UTVIDEO_DEPRECATED: return AV_CODEC_ID_UTVIDEO;
        case AV_CODEC_ID_OPUS_DEPRECATED: return AV_CODEC_ID_OPUS;
        case AV_CODEC_ID_TAK_DEPRECATED : return AV_CODEC_ID_TAK;
        default                         : return id;
    }
}

static AVCodec *find_encdec(enum AVCodecID id, int encoder)
{
    AVCodec *p, *experimental = NULL;
    p = first_avcodec;
    id= remap_deprecated_codec_id(id);
    while (p) {
        if ((encoder ? av_codec_is_encoder(p) : av_codec_is_decoder(p)) &&
            p->id == id) {
            if (p->capabilities & CODEC_CAP_EXPERIMENTAL && !experimental) {
                experimental = p;
            } else
                return p;
        }
        p = p->next;
    }
    return experimental;
}

AVCodec *avcodec_find_encoder(enum AVCodecID id)
{
    return find_encdec(id, 1);
}

AVCodec *avcodec_find_encoder_by_name(const char *name)
{
    AVCodec *p;
    if (!name)
        return NULL;
    p = first_avcodec;
    while (p) {
        if (av_codec_is_encoder(p) && strcmp(name, p->name) == 0)
            return p;
        p = p->next;
    }
    return NULL;
}

AVCodec *avcodec_find_decoder(enum AVCodecID id)
{
    return find_encdec(id, 0);
}

AVCodec *avcodec_find_decoder_by_name(const char *name)
{
    AVCodec *p;
    if (!name)
        return NULL;
    p = first_avcodec;
    while (p) {
        if (av_codec_is_decoder(p) && strcmp(name, p->name) == 0)
            return p;
        p = p->next;
    }
    return NULL;
}

const char *avcodec_get_name(enum AVCodecID id)
{
    const AVCodecDescriptor *cd;
    AVCodec *codec;

    if (id == AV_CODEC_ID_NONE)
        return "none";
    cd = avcodec_descriptor_get(id);
    if (cd)
        return cd->name;
    av_log(NULL, AV_LOG_WARNING, "Codec 0x%x is not in the full list.\n", id);
    codec = avcodec_find_decoder(id);
    if (codec)
        return codec->name;
    codec = avcodec_find_encoder(id);
    if (codec)
        return codec->name;
    return "unknown_codec";
}

size_t av_get_codec_tag_string(char *buf, size_t buf_size, unsigned int codec_tag)
{
    int i, len, ret = 0;

<<<<<<< HEAD
#define IS_PRINT(x)                                               \
    (((x) >= '0' && (x) <= '9') ||                                \
     ((x) >= 'a' && (x) <= 'z') || ((x) >= 'A' && (x) <= 'Z') ||  \
     ((x) == '.' || (x) == ' ' || (x) == '-' || (x) == '_'))

    for (i = 0; i < 4; i++) {
        len = snprintf(buf, buf_size,
                       IS_PRINT(codec_tag&0xFF) ? "%c" : "[%d]", codec_tag&0xFF);
=======
#define TAG_PRINT(x)                                              \
    (((x) >= '0' && (x) <= '9') ||                                \
     ((x) >= 'a' && (x) <= 'z') || ((x) >= 'A' && (x) <= 'Z') ||  \
     ((x) == '.' || (x) == ' '))

    for (i = 0; i < 4; i++) {
        len = snprintf(buf, buf_size,
                       TAG_PRINT(codec_tag & 0xFF) ? "%c" : "[%d]", codec_tag & 0xFF);
>>>>>>> 70762508
        buf        += len;
        buf_size    = buf_size > len ? buf_size - len : 0;
        ret        += len;
        codec_tag >>= 8;
    }
    return ret;
}

void avcodec_string(char *buf, int buf_size, AVCodecContext *enc, int encode)
{
    const char *codec_type;
    const char *codec_name;
    const char *profile = NULL;
    const AVCodec *p;
    int bitrate;
    AVRational display_aspect_ratio;

    if (!buf || buf_size <= 0)
        return;
    codec_type = av_get_media_type_string(enc->codec_type);
    codec_name = avcodec_get_name(enc->codec_id);
    if (enc->profile != FF_PROFILE_UNKNOWN) {
        if (enc->codec)
            p = enc->codec;
        else
            p = encode ? avcodec_find_encoder(enc->codec_id) :
                        avcodec_find_decoder(enc->codec_id);
        if (p)
            profile = av_get_profile_name(p, enc->profile);
    }

    snprintf(buf, buf_size, "%s: %s%s", codec_type ? codec_type : "unknown",
             codec_name, enc->mb_decision ? " (hq)" : "");
    buf[0] ^= 'a' ^ 'A'; /* first letter in uppercase */
    if (profile)
        snprintf(buf + strlen(buf), buf_size - strlen(buf), " (%s)", profile);
    if (enc->codec_tag) {
        char tag_buf[32];
        av_get_codec_tag_string(tag_buf, sizeof(tag_buf), enc->codec_tag);
        snprintf(buf + strlen(buf), buf_size - strlen(buf),
                 " (%s / 0x%04X)", tag_buf, enc->codec_tag);
    }

    switch (enc->codec_type) {
    case AVMEDIA_TYPE_VIDEO:
        if (enc->pix_fmt != AV_PIX_FMT_NONE) {
            snprintf(buf + strlen(buf), buf_size - strlen(buf),
                     ", %s",
                     av_get_pix_fmt_name(enc->pix_fmt));
            if (enc->bits_per_raw_sample &&
                enc->bits_per_raw_sample <= av_pix_fmt_desc_get(enc->pix_fmt)->comp[0].depth_minus1)
                snprintf(buf + strlen(buf), buf_size - strlen(buf),
                         " (%d bpc)", enc->bits_per_raw_sample);
        }
        if (enc->width) {
            snprintf(buf + strlen(buf), buf_size - strlen(buf),
                     ", %dx%d",
                     enc->width, enc->height);
            if (enc->sample_aspect_ratio.num) {
                av_reduce(&display_aspect_ratio.num, &display_aspect_ratio.den,
                          enc->width * enc->sample_aspect_ratio.num,
                          enc->height * enc->sample_aspect_ratio.den,
                          1024 * 1024);
                snprintf(buf + strlen(buf), buf_size - strlen(buf),
                         " [SAR %d:%d DAR %d:%d]",
                         enc->sample_aspect_ratio.num, enc->sample_aspect_ratio.den,
                         display_aspect_ratio.num, display_aspect_ratio.den);
            }
            if (av_log_get_level() >= AV_LOG_DEBUG) {
                int g = av_gcd(enc->time_base.num, enc->time_base.den);
                snprintf(buf + strlen(buf), buf_size - strlen(buf),
                         ", %d/%d",
                         enc->time_base.num / g, enc->time_base.den / g);
            }
        }
        if (encode) {
            snprintf(buf + strlen(buf), buf_size - strlen(buf),
                     ", q=%d-%d", enc->qmin, enc->qmax);
        }
        break;
    case AVMEDIA_TYPE_AUDIO:
        if (enc->sample_rate) {
            snprintf(buf + strlen(buf), buf_size - strlen(buf),
                     ", %d Hz", enc->sample_rate);
        }
        av_strlcat(buf, ", ", buf_size);
        av_get_channel_layout_string(buf + strlen(buf), buf_size - strlen(buf), enc->channels, enc->channel_layout);
        if (enc->sample_fmt != AV_SAMPLE_FMT_NONE) {
            snprintf(buf + strlen(buf), buf_size - strlen(buf),
                     ", %s", av_get_sample_fmt_name(enc->sample_fmt));
        }
        break;
    case AVMEDIA_TYPE_DATA:
        if (av_log_get_level() >= AV_LOG_DEBUG) {
            int g = av_gcd(enc->time_base.num, enc->time_base.den);
            if (g)
                snprintf(buf + strlen(buf), buf_size - strlen(buf),
                         ", %d/%d",
                         enc->time_base.num / g, enc->time_base.den / g);
        }
        break;
    default:
        return;
    }
    if (encode) {
        if (enc->flags & CODEC_FLAG_PASS1)
            snprintf(buf + strlen(buf), buf_size - strlen(buf),
                     ", pass 1");
        if (enc->flags & CODEC_FLAG_PASS2)
            snprintf(buf + strlen(buf), buf_size - strlen(buf),
                     ", pass 2");
    }
    bitrate = get_bit_rate(enc);
    if (bitrate != 0) {
        snprintf(buf + strlen(buf), buf_size - strlen(buf),
                 ", %d kb/s", bitrate / 1000);
    }
}

const char *av_get_profile_name(const AVCodec *codec, int profile)
{
    const AVProfile *p;
    if (profile == FF_PROFILE_UNKNOWN || !codec->profiles)
        return NULL;

    for (p = codec->profiles; p->profile != FF_PROFILE_UNKNOWN; p++)
        if (p->profile == profile)
            return p->name;

    return NULL;
}

unsigned avcodec_version(void)
{
//    av_assert0(AV_CODEC_ID_V410==164);
    av_assert0(AV_CODEC_ID_PCM_S8_PLANAR==65563);
    av_assert0(AV_CODEC_ID_ADPCM_G722==69660);
//     av_assert0(AV_CODEC_ID_BMV_AUDIO==86071);
    av_assert0(AV_CODEC_ID_SRT==94216);
    av_assert0(LIBAVCODEC_VERSION_MICRO >= 100);

    return LIBAVCODEC_VERSION_INT;
}

const char *avcodec_configuration(void)
{
    return FFMPEG_CONFIGURATION;
}

const char *avcodec_license(void)
{
#define LICENSE_PREFIX "libavcodec license: "
    return LICENSE_PREFIX FFMPEG_LICENSE + sizeof(LICENSE_PREFIX) - 1;
}

void avcodec_flush_buffers(AVCodecContext *avctx)
{
    if (HAVE_THREADS && avctx->active_thread_type & FF_THREAD_FRAME)
        ff_thread_flush(avctx);
    else if (avctx->codec->flush)
        avctx->codec->flush(avctx);

    avctx->pts_correction_last_pts =
    avctx->pts_correction_last_dts = INT64_MIN;
}

static void video_free_buffers(AVCodecContext *s)
{
    AVCodecInternal *avci = s->internal;
    int i, j;

    if (!avci->buffer)
        return;

    if (avci->buffer_count)
        av_log(s, AV_LOG_WARNING, "Found %i unreleased buffers!\n",
               avci->buffer_count);
    for (i = 0; i < INTERNAL_BUFFER_SIZE; i++) {
        InternalBuffer *buf = &avci->buffer[i];
        for (j = 0; j < 4; j++) {
            av_freep(&buf->base[j]);
            buf->data[j] = NULL;
        }
    }
    av_freep(&avci->buffer);

    avci->buffer_count = 0;
}

static void audio_free_buffers(AVCodecContext *avctx)
{
    AVCodecInternal *avci = avctx->internal;
    av_freep(&avci->audio_data);
}

void avcodec_default_free_buffers(AVCodecContext *avctx)
{
    switch (avctx->codec_type) {
    case AVMEDIA_TYPE_VIDEO:
        video_free_buffers(avctx);
        break;
    case AVMEDIA_TYPE_AUDIO:
        audio_free_buffers(avctx);
        break;
    default:
        break;
    }
}

int av_get_exact_bits_per_sample(enum AVCodecID codec_id)
{
    switch (codec_id) {
    case AV_CODEC_ID_8SVX_EXP:
    case AV_CODEC_ID_8SVX_FIB:
    case AV_CODEC_ID_ADPCM_CT:
    case AV_CODEC_ID_ADPCM_IMA_APC:
    case AV_CODEC_ID_ADPCM_IMA_EA_SEAD:
    case AV_CODEC_ID_ADPCM_IMA_OKI:
    case AV_CODEC_ID_ADPCM_IMA_WS:
    case AV_CODEC_ID_ADPCM_G722:
    case AV_CODEC_ID_ADPCM_YAMAHA:
        return 4;
    case AV_CODEC_ID_PCM_ALAW:
    case AV_CODEC_ID_PCM_MULAW:
    case AV_CODEC_ID_PCM_S8:
    case AV_CODEC_ID_PCM_S8_PLANAR:
    case AV_CODEC_ID_PCM_U8:
    case AV_CODEC_ID_PCM_ZORK:
        return 8;
    case AV_CODEC_ID_PCM_S16BE:
    case AV_CODEC_ID_PCM_S16BE_PLANAR:
    case AV_CODEC_ID_PCM_S16LE:
    case AV_CODEC_ID_PCM_S16LE_PLANAR:
    case AV_CODEC_ID_PCM_U16BE:
    case AV_CODEC_ID_PCM_U16LE:
        return 16;
    case AV_CODEC_ID_PCM_S24DAUD:
    case AV_CODEC_ID_PCM_S24BE:
    case AV_CODEC_ID_PCM_S24LE:
    case AV_CODEC_ID_PCM_S24LE_PLANAR:
    case AV_CODEC_ID_PCM_U24BE:
    case AV_CODEC_ID_PCM_U24LE:
        return 24;
    case AV_CODEC_ID_PCM_S32BE:
    case AV_CODEC_ID_PCM_S32LE:
    case AV_CODEC_ID_PCM_S32LE_PLANAR:
    case AV_CODEC_ID_PCM_U32BE:
    case AV_CODEC_ID_PCM_U32LE:
    case AV_CODEC_ID_PCM_F32BE:
    case AV_CODEC_ID_PCM_F32LE:
        return 32;
    case AV_CODEC_ID_PCM_F64BE:
    case AV_CODEC_ID_PCM_F64LE:
        return 64;
    default:
        return 0;
    }
}

enum AVCodecID av_get_pcm_codec(enum AVSampleFormat fmt, int be)
{
    static const enum AVCodecID map[AV_SAMPLE_FMT_NB][2] = {
        [AV_SAMPLE_FMT_U8  ] = { AV_CODEC_ID_PCM_U8,    AV_CODEC_ID_PCM_U8    },
        [AV_SAMPLE_FMT_S16 ] = { AV_CODEC_ID_PCM_S16LE, AV_CODEC_ID_PCM_S16BE },
        [AV_SAMPLE_FMT_S32 ] = { AV_CODEC_ID_PCM_S32LE, AV_CODEC_ID_PCM_S32BE },
        [AV_SAMPLE_FMT_FLT ] = { AV_CODEC_ID_PCM_F32LE, AV_CODEC_ID_PCM_F32BE },
        [AV_SAMPLE_FMT_DBL ] = { AV_CODEC_ID_PCM_F64LE, AV_CODEC_ID_PCM_F64BE },
        [AV_SAMPLE_FMT_U8P ] = { AV_CODEC_ID_PCM_U8,    AV_CODEC_ID_PCM_U8    },
        [AV_SAMPLE_FMT_S16P] = { AV_CODEC_ID_PCM_S16LE, AV_CODEC_ID_PCM_S16BE },
        [AV_SAMPLE_FMT_S32P] = { AV_CODEC_ID_PCM_S32LE, AV_CODEC_ID_PCM_S32BE },
        [AV_SAMPLE_FMT_FLTP] = { AV_CODEC_ID_PCM_F32LE, AV_CODEC_ID_PCM_F32BE },
        [AV_SAMPLE_FMT_DBLP] = { AV_CODEC_ID_PCM_F64LE, AV_CODEC_ID_PCM_F64BE },
    };
    if (fmt < 0 || fmt >= AV_SAMPLE_FMT_NB)
        return AV_CODEC_ID_NONE;
    if (be < 0 || be > 1)
        be = AV_NE(1, 0);
    return map[fmt][be];
}

int av_get_bits_per_sample(enum AVCodecID codec_id)
{
    switch (codec_id) {
    case AV_CODEC_ID_ADPCM_SBPRO_2:
        return 2;
    case AV_CODEC_ID_ADPCM_SBPRO_3:
        return 3;
    case AV_CODEC_ID_ADPCM_SBPRO_4:
    case AV_CODEC_ID_ADPCM_IMA_WAV:
    case AV_CODEC_ID_ADPCM_IMA_QT:
    case AV_CODEC_ID_ADPCM_SWF:
    case AV_CODEC_ID_ADPCM_MS:
        return 4;
    default:
        return av_get_exact_bits_per_sample(codec_id);
    }
}

int av_get_audio_frame_duration(AVCodecContext *avctx, int frame_bytes)
{
    int id, sr, ch, ba, tag, bps;

    id  = avctx->codec_id;
    sr  = avctx->sample_rate;
    ch  = avctx->channels;
    ba  = avctx->block_align;
    tag = avctx->codec_tag;
    bps = av_get_exact_bits_per_sample(avctx->codec_id);

    /* codecs with an exact constant bits per sample */
    if (bps > 0 && ch > 0 && frame_bytes > 0 && ch < 32768 && bps < 32768)
        return (frame_bytes * 8LL) / (bps * ch);
    bps = avctx->bits_per_coded_sample;

    /* codecs with a fixed packet duration */
    switch (id) {
    case AV_CODEC_ID_ADPCM_ADX:    return   32;
    case AV_CODEC_ID_ADPCM_IMA_QT: return   64;
    case AV_CODEC_ID_ADPCM_EA_XAS: return  128;
    case AV_CODEC_ID_AMR_NB:
    case AV_CODEC_ID_EVRC:
    case AV_CODEC_ID_GSM:
    case AV_CODEC_ID_QCELP:
    case AV_CODEC_ID_RA_288:       return  160;
    case AV_CODEC_ID_AMR_WB:
    case AV_CODEC_ID_GSM_MS:       return  320;
    case AV_CODEC_ID_MP1:          return  384;
    case AV_CODEC_ID_ATRAC1:       return  512;
    case AV_CODEC_ID_ATRAC3:       return 1024;
    case AV_CODEC_ID_MP2:
    case AV_CODEC_ID_MUSEPACK7:    return 1152;
    case AV_CODEC_ID_AC3:          return 1536;
    }

    if (sr > 0) {
        /* calc from sample rate */
        if (id == AV_CODEC_ID_TTA)
            return 256 * sr / 245;

        if (ch > 0) {
            /* calc from sample rate and channels */
            if (id == AV_CODEC_ID_BINKAUDIO_DCT)
                return (480 << (sr / 22050)) / ch;
        }
    }

    if (ba > 0) {
        /* calc from block_align */
        if (id == AV_CODEC_ID_SIPR) {
            switch (ba) {
            case 20: return 160;
            case 19: return 144;
            case 29: return 288;
            case 37: return 480;
            }
        } else if (id == AV_CODEC_ID_ILBC) {
            switch (ba) {
            case 38: return 160;
            case 50: return 240;
            }
        }
    }

    if (frame_bytes > 0) {
        /* calc from frame_bytes only */
        if (id == AV_CODEC_ID_TRUESPEECH)
            return 240 * (frame_bytes / 32);
        if (id == AV_CODEC_ID_NELLYMOSER)
            return 256 * (frame_bytes / 64);
        if (id == AV_CODEC_ID_RA_144)
            return 160 * (frame_bytes / 20);
        if (id == AV_CODEC_ID_G723_1)
            return 240 * (frame_bytes / 24);

        if (bps > 0) {
            /* calc from frame_bytes and bits_per_coded_sample */
            if (id == AV_CODEC_ID_ADPCM_G726)
                return frame_bytes * 8 / bps;
        }

        if (ch > 0) {
            /* calc from frame_bytes and channels */
            switch (id) {
            case AV_CODEC_ID_ADPCM_AFC:
                return frame_bytes / (9 * ch) * 16;
            case AV_CODEC_ID_ADPCM_4XM:
            case AV_CODEC_ID_ADPCM_IMA_ISS:
                return (frame_bytes - 4 * ch) * 2 / ch;
            case AV_CODEC_ID_ADPCM_IMA_SMJPEG:
                return (frame_bytes - 4) * 2 / ch;
            case AV_CODEC_ID_ADPCM_IMA_AMV:
                return (frame_bytes - 8) * 2 / ch;
            case AV_CODEC_ID_ADPCM_XA:
                return (frame_bytes / 128) * 224 / ch;
            case AV_CODEC_ID_INTERPLAY_DPCM:
                return (frame_bytes - 6 - ch) / ch;
            case AV_CODEC_ID_ROQ_DPCM:
                return (frame_bytes - 8) / ch;
            case AV_CODEC_ID_XAN_DPCM:
                return (frame_bytes - 2 * ch) / ch;
            case AV_CODEC_ID_MACE3:
                return 3 * frame_bytes / ch;
            case AV_CODEC_ID_MACE6:
                return 6 * frame_bytes / ch;
            case AV_CODEC_ID_PCM_LXF:
                return 2 * (frame_bytes / (5 * ch));
            case AV_CODEC_ID_IAC:
            case AV_CODEC_ID_IMC:
                return 4 * frame_bytes / ch;
            }

            if (tag) {
                /* calc from frame_bytes, channels, and codec_tag */
                if (id == AV_CODEC_ID_SOL_DPCM) {
                    if (tag == 3)
                        return frame_bytes / ch;
                    else
                        return frame_bytes * 2 / ch;
                }
            }

            if (ba > 0) {
                /* calc from frame_bytes, channels, and block_align */
                int blocks = frame_bytes / ba;
                switch (avctx->codec_id) {
                case AV_CODEC_ID_ADPCM_IMA_WAV:
                    return blocks * (1 + (ba - 4 * ch) / (4 * ch) * 8);
                case AV_CODEC_ID_ADPCM_IMA_DK3:
                    return blocks * (((ba - 16) * 2 / 3 * 4) / ch);
                case AV_CODEC_ID_ADPCM_IMA_DK4:
                    return blocks * (1 + (ba - 4 * ch) * 2 / ch);
                case AV_CODEC_ID_ADPCM_MS:
                    return blocks * (2 + (ba - 7 * ch) * 2 / ch);
                }
            }

            if (bps > 0) {
                /* calc from frame_bytes, channels, and bits_per_coded_sample */
                switch (avctx->codec_id) {
                case AV_CODEC_ID_PCM_DVD:
                    if(bps<4)
                        return 0;
                    return 2 * (frame_bytes / ((bps * 2 / 8) * ch));
                case AV_CODEC_ID_PCM_BLURAY:
                    if(bps<4)
                        return 0;
                    return frame_bytes / ((FFALIGN(ch, 2) * bps) / 8);
                case AV_CODEC_ID_S302M:
                    return 2 * (frame_bytes / ((bps + 4) / 4)) / ch;
                }
            }
        }
    }

    return 0;
}

#if !HAVE_THREADS
int ff_thread_init(AVCodecContext *s)
{
    return -1;
}

#endif

unsigned int av_xiphlacing(unsigned char *s, unsigned int v)
{
    unsigned int n = 0;

    while (v >= 0xff) {
        *s++ = 0xff;
        v -= 0xff;
        n++;
    }
    *s = v;
    n++;
    return n;
}

int ff_match_2uint16(const uint16_t(*tab)[2], int size, int a, int b)
{
    int i;
    for (i = 0; i < size && !(tab[i][0] == a && tab[i][1] == b); i++) ;
    return i;
}

void av_log_missing_feature(void *avc, const char *feature, int want_sample)
{
    av_log(avc, AV_LOG_WARNING, "%s is not implemented. Update your FFmpeg "
            "version to the newest one from Git. If the problem still "
            "occurs, it means that your file has a feature which has not "
            "been implemented.\n", feature);
    if(want_sample)
        av_log_ask_for_sample(avc, NULL);
}

void av_log_ask_for_sample(void *avc, const char *msg, ...)
{
    va_list argument_list;

    va_start(argument_list, msg);

    if (msg)
        av_vlog(avc, AV_LOG_WARNING, msg, argument_list);
    av_log(avc, AV_LOG_WARNING, "If you want to help, upload a sample "
            "of this file to ftp://upload.ffmpeg.org/MPlayer/incoming/ "
            "and contact the ffmpeg-devel mailing list.\n");

    va_end(argument_list);
}

static AVHWAccel *first_hwaccel = NULL;

void av_register_hwaccel(AVHWAccel *hwaccel)
{
    AVHWAccel **p = &first_hwaccel;
    while (*p)
        p = &(*p)->next;
    *p = hwaccel;
    hwaccel->next = NULL;
}

AVHWAccel *av_hwaccel_next(AVHWAccel *hwaccel)
{
    return hwaccel ? hwaccel->next : first_hwaccel;
}

AVHWAccel *ff_find_hwaccel(enum AVCodecID codec_id, enum AVPixelFormat pix_fmt)
{
    AVHWAccel *hwaccel = NULL;

    while ((hwaccel = av_hwaccel_next(hwaccel)))
        if (hwaccel->id == codec_id
            && hwaccel->pix_fmt == pix_fmt)
            return hwaccel;
    return NULL;
}

int av_lockmgr_register(int (*cb)(void **mutex, enum AVLockOp op))
{
    if (ff_lockmgr_cb) {
        if (ff_lockmgr_cb(&codec_mutex, AV_LOCK_DESTROY))
            return -1;
        if (ff_lockmgr_cb(&avformat_mutex, AV_LOCK_DESTROY))
            return -1;
    }

    ff_lockmgr_cb = cb;

    if (ff_lockmgr_cb) {
        if (ff_lockmgr_cb(&codec_mutex, AV_LOCK_CREATE))
            return -1;
        if (ff_lockmgr_cb(&avformat_mutex, AV_LOCK_CREATE))
            return -1;
    }
    return 0;
}

int ff_lock_avcodec(AVCodecContext *log_ctx)
{
    if (ff_lockmgr_cb) {
        if ((*ff_lockmgr_cb)(&codec_mutex, AV_LOCK_OBTAIN))
            return -1;
    }
    entangled_thread_counter++;
    if (entangled_thread_counter != 1) {
        av_log(log_ctx, AV_LOG_ERROR, "Insufficient thread locking around avcodec_open/close()\n");
        ff_avcodec_locked = 1;
        ff_unlock_avcodec();
        return AVERROR(EINVAL);
    }
    av_assert0(!ff_avcodec_locked);
    ff_avcodec_locked = 1;
    return 0;
}

int ff_unlock_avcodec(void)
{
    av_assert0(ff_avcodec_locked);
    ff_avcodec_locked = 0;
    entangled_thread_counter--;
    if (ff_lockmgr_cb) {
        if ((*ff_lockmgr_cb)(&codec_mutex, AV_LOCK_RELEASE))
            return -1;
    }
    return 0;
}

int avpriv_lock_avformat(void)
{
    if (ff_lockmgr_cb) {
        if ((*ff_lockmgr_cb)(&avformat_mutex, AV_LOCK_OBTAIN))
            return -1;
    }
    return 0;
}

int avpriv_unlock_avformat(void)
{
    if (ff_lockmgr_cb) {
        if ((*ff_lockmgr_cb)(&avformat_mutex, AV_LOCK_RELEASE))
            return -1;
    }
    return 0;
}

unsigned int avpriv_toupper4(unsigned int x)
{
    return av_toupper(x & 0xFF)
           + (av_toupper((x >> 8) & 0xFF) << 8)
           + (av_toupper((x >> 16) & 0xFF) << 16)
           + (av_toupper((x >> 24) & 0xFF) << 24);
}

#if !HAVE_THREADS

int ff_thread_get_buffer(AVCodecContext *avctx, AVFrame *f)
{
    f->owner = avctx;

    return ff_get_buffer(avctx, f);
}

void ff_thread_release_buffer(AVCodecContext *avctx, AVFrame *f)
{
    f->owner->release_buffer(f->owner, f);
}

void ff_thread_finish_setup(AVCodecContext *avctx)
{
}

void ff_thread_report_progress(AVFrame *f, int progress, int field)
{
}

void ff_thread_await_progress(AVFrame *f, int progress, int field)
{
}

int ff_thread_can_start_frame(AVCodecContext *avctx)
{
    return 1;
}

#endif

enum AVMediaType avcodec_get_type(enum AVCodecID codec_id)
{
    AVCodec *c= avcodec_find_decoder(codec_id);
    if(!c)
        c= avcodec_find_encoder(codec_id);
    if(c)
        return c->type;

    if (codec_id <= AV_CODEC_ID_NONE)
        return AVMEDIA_TYPE_UNKNOWN;
    else if (codec_id < AV_CODEC_ID_FIRST_AUDIO)
        return AVMEDIA_TYPE_VIDEO;
    else if (codec_id < AV_CODEC_ID_FIRST_SUBTITLE)
        return AVMEDIA_TYPE_AUDIO;
    else if (codec_id < AV_CODEC_ID_FIRST_UNKNOWN)
        return AVMEDIA_TYPE_SUBTITLE;

    return AVMEDIA_TYPE_UNKNOWN;
}

int avcodec_is_open(AVCodecContext *s)
{
    return !!s->internal;
}

int avpriv_bprint_to_extradata(AVCodecContext *avctx, struct AVBPrint *buf)
{
    int ret;
    char *str;

    ret = av_bprint_finalize(buf, &str);
    if (ret < 0)
        return ret;
    avctx->extradata = str;
    /* Note: the string is NUL terminated (so extradata can be read as a
     * string), but the ending character is not accounted in the size (in
     * binary formats you are likely not supposed to mux that character). When
     * extradata is copied, it is also padded with FF_INPUT_BUFFER_PADDING_SIZE
     * zeros. */
    avctx->extradata_size = buf->len;
    return 0;
}<|MERGE_RESOLUTION|>--- conflicted
+++ resolved
@@ -2161,25 +2161,14 @@
 {
     int i, len, ret = 0;
 
-<<<<<<< HEAD
-#define IS_PRINT(x)                                               \
+#define TAG_PRINT(x)                                              \
     (((x) >= '0' && (x) <= '9') ||                                \
      ((x) >= 'a' && (x) <= 'z') || ((x) >= 'A' && (x) <= 'Z') ||  \
      ((x) == '.' || (x) == ' ' || (x) == '-' || (x) == '_'))
 
     for (i = 0; i < 4; i++) {
         len = snprintf(buf, buf_size,
-                       IS_PRINT(codec_tag&0xFF) ? "%c" : "[%d]", codec_tag&0xFF);
-=======
-#define TAG_PRINT(x)                                              \
-    (((x) >= '0' && (x) <= '9') ||                                \
-     ((x) >= 'a' && (x) <= 'z') || ((x) >= 'A' && (x) <= 'Z') ||  \
-     ((x) == '.' || (x) == ' '))
-
-    for (i = 0; i < 4; i++) {
-        len = snprintf(buf, buf_size,
                        TAG_PRINT(codec_tag & 0xFF) ? "%c" : "[%d]", codec_tag & 0xFF);
->>>>>>> 70762508
         buf        += len;
         buf_size    = buf_size > len ? buf_size - len : 0;
         ret        += len;
