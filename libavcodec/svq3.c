--- conflicted
+++ resolved
@@ -1153,13 +1153,7 @@
         return 0;
     }
 
-<<<<<<< HEAD
-    h->mb_x = h->mb_y = h->mb_xy = 0;
-=======
-    init_get_bits(&h->gb, buf, 8 * buf_size);
-
     h->mb_x = h->mb_y = sl->mb_xy = 0;
->>>>>>> 0edbe6fa
 
     if (s->watermark_key) {
         av_fast_padded_malloc(&s->buf, &s->buf_size, buf_size);
