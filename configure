--- conflicted
+++ resolved
@@ -2999,7 +2999,7 @@
 if ! disabled vda; then
     if check_header VideoDecodeAcceleration/VDADecoder.h; then
         enable vda
-        add_ldflags -framework CoreFoundation -framework VideoDecodeAcceleration -framework QuartzCore
+        add_extralibs -framework CoreFoundation -framework VideoDecodeAcceleration -framework QuartzCore
     fi
 fi
 
@@ -3174,17 +3174,11 @@
 check_func XShmCreateImage -lX11 -lXext &&
 check_func XFixesGetCursorImage -lX11 -lXext -lXfixes
 
-<<<<<<< HEAD
 if ! disabled vaapi; then
     check_lib va/va.h vaInitialize -lva && {
         check_cpp_condition va/va_version.h "VA_CHECK_VERSION(0,32,0)" ||
         warn "Please upgrade to VA-API >= 0.32 if you would like full VA-API support.";
     } || disable vaapi
-=======
-# check for VDA header
-if ! disabled vda && check_header VideoDecodeAcceleration/VDADecoder.h; then
-    enable vda && add_extralibs -framework CoreFoundation -framework VideoDecodeAcceleration -framework QuartzCore
->>>>>>> f32dfad9
 fi
 
 if ! disabled vdpau && enabled vdpau_vdpau_h; then
