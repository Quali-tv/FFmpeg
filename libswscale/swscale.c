/*
 * Copyright (C) 2001-2011 Michael Niedermayer <michaelni@gmx.at>
 *
 * This file is part of FFmpeg.
 *
 * FFmpeg is free software; you can redistribute it and/or
 * modify it under the terms of the GNU Lesser General Public
 * License as published by the Free Software Foundation; either
 * version 2.1 of the License, or (at your option) any later version.
 *
 * FFmpeg is distributed in the hope that it will be useful,
 * but WITHOUT ANY WARRANTY; without even the implied warranty of
 * MERCHANTABILITY or FITNESS FOR A PARTICULAR PURPOSE.  See the GNU
 * Lesser General Public License for more details.
 *
 * You should have received a copy of the GNU Lesser General Public
 * License along with FFmpeg; if not, write to the Free Software
 * Foundation, Inc., 51 Franklin Street, Fifth Floor, Boston, MA 02110-1301 USA
 */

#include <inttypes.h>
#include <string.h>
#include <math.h>
#include <stdio.h>
#include "config.h"
#include <assert.h>
#include "swscale.h"
#include "swscale_internal.h"
#include "rgb2rgb.h"
#include "libavutil/avassert.h"
#include "libavutil/intreadwrite.h"
#include "libavutil/cpu.h"
#include "libavutil/avutil.h"
#include "libavutil/mathematics.h"
#include "libavutil/bswap.h"
#include "libavutil/pixdesc.h"

<<<<<<< HEAD

#define RGB2YUV_SHIFT 15
#define BY ( (int)(0.114*219/255*(1<<RGB2YUV_SHIFT)+0.5))
#define BV (-(int)(0.081*224/255*(1<<RGB2YUV_SHIFT)+0.5))
#define BU ( (int)(0.500*224/255*(1<<RGB2YUV_SHIFT)+0.5))
#define GY ( (int)(0.587*219/255*(1<<RGB2YUV_SHIFT)+0.5))
#define GV (-(int)(0.419*224/255*(1<<RGB2YUV_SHIFT)+0.5))
#define GU (-(int)(0.331*224/255*(1<<RGB2YUV_SHIFT)+0.5))
#define RY ( (int)(0.299*219/255*(1<<RGB2YUV_SHIFT)+0.5))
#define RV ( (int)(0.500*224/255*(1<<RGB2YUV_SHIFT)+0.5))
#define RU (-(int)(0.169*224/255*(1<<RGB2YUV_SHIFT)+0.5))

/*
NOTES
Special versions: fast Y 1:1 scaling (no interpolation in y direction)

TODO
more intelligent misalignment avoidance for the horizontal scaler
write special vertical cubic upscale version
optimize C code (YV12 / minmax)
add support for packed pixel YUV input & output
add support for Y8 output
optimize BGR24 & BGR32
add BGR4 output support
write special BGR->BGR scaler
*/

DECLARE_ALIGNED(8, static const uint8_t, dither_2x2_4)[2][8]={
{  1,   3,   1,   3,   1,   3,   1,   3, },
{  2,   0,   2,   0,   2,   0,   2,   0, },
};

DECLARE_ALIGNED(8, static const uint8_t, dither_2x2_8)[2][8]={
{  6,   2,   6,   2,   6,   2,   6,   2, },
{  0,   4,   0,   4,   0,   4,   0,   4, },
};

DECLARE_ALIGNED(8, const uint8_t, dither_4x4_16)[4][8]={
{  8,   4,  11,   7,   8,   4,  11,   7, },
{  2,  14,   1,  13,   2,  14,   1,  13, },
{ 10,   6,   9,   5,  10,   6,   9,   5, },
{  0,  12,   3,  15,   0,  12,   3,  15, },
};

DECLARE_ALIGNED(8, const uint8_t, dither_8x8_32)[8][8]={
{ 17,   9,  23,  15,  16,   8,  22,  14, },
{  5,  29,   3,  27,   4,  28,   2,  26, },
{ 21,  13,  19,  11,  20,  12,  18,  10, },
{  0,  24,   6,  30,   1,  25,   7,  31, },
{ 16,   8,  22,  14,  17,   9,  23,  15, },
{  4,  28,   2,  26,   5,  29,   3,  27, },
{ 20,  12,  18,  10,  21,  13,  19,  11, },
{  1,  25,   7,  31,   0,  24,   6,  30, },
};

DECLARE_ALIGNED(8, const uint8_t, dither_8x8_73)[8][8]={
{  0,  55,  14,  68,   3,  58,  17,  72, },
{ 37,  18,  50,  32,  40,  22,  54,  35, },
{  9,  64,   5,  59,  13,  67,   8,  63, },
{ 46,  27,  41,  23,  49,  31,  44,  26, },
{  2,  57,  16,  71,   1,  56,  15,  70, },
{ 39,  21,  52,  34,  38,  19,  51,  33, },
{ 11,  66,   7,  62,  10,  65,   6,  60, },
{ 48,  30,  43,  25,  47,  29,  42,  24, },
};

#if 1
DECLARE_ALIGNED(8, const uint8_t, dither_8x8_220)[8][8]={
{117,  62, 158, 103, 113,  58, 155, 100, },
{ 34, 199,  21, 186,  31, 196,  17, 182, },
{144,  89, 131,  76, 141,  86, 127,  72, },
{  0, 165,  41, 206,  10, 175,  52, 217, },
{110,  55, 151,  96, 120,  65, 162, 107, },
{ 28, 193,  14, 179,  38, 203,  24, 189, },
{138,  83, 124,  69, 148,  93, 134,  79, },
{  7, 172,  48, 213,   3, 168,  45, 210, },
};
#elif 1
// tries to correct a gamma of 1.5
DECLARE_ALIGNED(8, const uint8_t, dither_8x8_220)[8][8]={
{  0, 143,  18, 200,   2, 156,  25, 215, },
{ 78,  28, 125,  64,  89,  36, 138,  74, },
{ 10, 180,   3, 161,  16, 195,   8, 175, },
{109,  51,  93,  38, 121,  60, 105,  47, },
{  1, 152,  23, 210,   0, 147,  20, 205, },
{ 85,  33, 134,  71,  81,  30, 130,  67, },
{ 14, 190,   6, 171,  12, 185,   5, 166, },
{117,  57, 101,  44, 113,  54,  97,  41, },
};
#elif 1
// tries to correct a gamma of 2.0
DECLARE_ALIGNED(8, const uint8_t, dither_8x8_220)[8][8]={
{  0, 124,   8, 193,   0, 140,  12, 213, },
{ 55,  14, 104,  42,  66,  19, 119,  52, },
{  3, 168,   1, 145,   6, 187,   3, 162, },
{ 86,  31,  70,  21,  99,  39,  82,  28, },
{  0, 134,  11, 206,   0, 129,   9, 200, },
{ 62,  17, 114,  48,  58,  16, 109,  45, },
{  5, 181,   2, 157,   4, 175,   1, 151, },
{ 95,  36,  78,  26,  90,  34,  74,  24, },
};
#else
// tries to correct a gamma of 2.5
DECLARE_ALIGNED(8, const uint8_t, dither_8x8_220)[8][8]={
{  0, 107,   3, 187,   0, 125,   6, 212, },
{ 39,   7,  86,  28,  49,  11, 102,  36, },
{  1, 158,   0, 131,   3, 180,   1, 151, },
{ 68,  19,  52,  12,  81,  25,  64,  17, },
{  0, 119,   5, 203,   0, 113,   4, 195, },
{ 45,   9,  96,  33,  42,   8,  91,  30, },
{  2, 172,   1, 144,   2, 165,   0, 137, },
{ 77,  23,  60,  15,  72,  21,  56,  14, },
};
#endif
=======
>>>>>>> ef1c785f
DECLARE_ALIGNED(8, const uint8_t, dither_8x8_128)[8][8] = {
{  36, 68, 60, 92, 34, 66, 58, 90,},
{ 100,  4,124, 28, 98,  2,122, 26,},
{  52, 84, 44, 76, 50, 82, 42, 74,},
{ 116, 20,108, 12,114, 18,106, 10,},
{  32, 64, 56, 88, 38, 70, 62, 94,},
{  96,  0,120, 24,102,  6,126, 30,},
{  48, 80, 40, 72, 54, 86, 46, 78,},
{ 112, 16,104,  8,118, 22,110, 14,},
};
DECLARE_ALIGNED(8, const uint8_t, ff_sws_pb_64)[8] =
{  64, 64, 64, 64, 64, 64, 64, 64 };
<<<<<<< HEAD

DECLARE_ALIGNED(8, const uint8_t, dithers)[8][8][8]={
{
  {   0,  1,  0,  1,  0,  1,  0,  1,},
  {   1,  0,  1,  0,  1,  0,  1,  0,},
  {   0,  1,  0,  1,  0,  1,  0,  1,},
  {   1,  0,  1,  0,  1,  0,  1,  0,},
  {   0,  1,  0,  1,  0,  1,  0,  1,},
  {   1,  0,  1,  0,  1,  0,  1,  0,},
  {   0,  1,  0,  1,  0,  1,  0,  1,},
  {   1,  0,  1,  0,  1,  0,  1,  0,},
},{
  {   1,  2,  1,  2,  1,  2,  1,  2,},
  {   3,  0,  3,  0,  3,  0,  3,  0,},
  {   1,  2,  1,  2,  1,  2,  1,  2,},
  {   3,  0,  3,  0,  3,  0,  3,  0,},
  {   1,  2,  1,  2,  1,  2,  1,  2,},
  {   3,  0,  3,  0,  3,  0,  3,  0,},
  {   1,  2,  1,  2,  1,  2,  1,  2,},
  {   3,  0,  3,  0,  3,  0,  3,  0,},
},{
  {   2,  4,  3,  5,  2,  4,  3,  5,},
  {   6,  0,  7,  1,  6,  0,  7,  1,},
  {   3,  5,  2,  4,  3,  5,  2,  4,},
  {   7,  1,  6,  0,  7,  1,  6,  0,},
  {   2,  4,  3,  5,  2,  4,  3,  5,},
  {   6,  0,  7,  1,  6,  0,  7,  1,},
  {   3,  5,  2,  4,  3,  5,  2,  4,},
  {   7,  1,  6,  0,  7,  1,  6,  0,},
},{
  {   4,  8,  7, 11,  4,  8,  7, 11,},
  {  12,  0, 15,  3, 12,  0, 15,  3,},
  {   6, 10,  5,  9,  6, 10,  5,  9,},
  {  14,  2, 13,  1, 14,  2, 13,  1,},
  {   4,  8,  7, 11,  4,  8,  7, 11,},
  {  12,  0, 15,  3, 12,  0, 15,  3,},
  {   6, 10,  5,  9,  6, 10,  5,  9,},
  {  14,  2, 13,  1, 14,  2, 13,  1,},
},{
  {   9, 17, 15, 23,  8, 16, 14, 22,},
  {  25,  1, 31,  7, 24,  0, 30,  6,},
  {  13, 21, 11, 19, 12, 20, 10, 18,},
  {  29,  5, 27,  3, 28,  4, 26,  2,},
  {   8, 16, 14, 22,  9, 17, 15, 23,},
  {  24,  0, 30,  6, 25,  1, 31,  7,},
  {  12, 20, 10, 18, 13, 21, 11, 19,},
  {  28,  4, 26,  2, 29,  5, 27,  3,},
},{
  {  18, 34, 30, 46, 17, 33, 29, 45,},
  {  50,  2, 62, 14, 49,  1, 61, 13,},
  {  26, 42, 22, 38, 25, 41, 21, 37,},
  {  58, 10, 54,  6, 57,  9, 53,  5,},
  {  16, 32, 28, 44, 19, 35, 31, 47,},
  {  48,  0, 60, 12, 51,  3, 63, 15,},
  {  24, 40, 20, 36, 27, 43, 23, 39,},
  {  56,  8, 52,  4, 59, 11, 55,  7,},
},{
  {  18, 34, 30, 46, 17, 33, 29, 45,},
  {  50,  2, 62, 14, 49,  1, 61, 13,},
  {  26, 42, 22, 38, 25, 41, 21, 37,},
  {  58, 10, 54,  6, 57,  9, 53,  5,},
  {  16, 32, 28, 44, 19, 35, 31, 47,},
  {  48,  0, 60, 12, 51,  3, 63, 15,},
  {  24, 40, 20, 36, 27, 43, 23, 39,},
  {  56,  8, 52,  4, 59, 11, 55,  7,},
},{
  {  36, 68, 60, 92, 34, 66, 58, 90,},
  { 100,  4,124, 28, 98,  2,122, 26,},
  {  52, 84, 44, 76, 50, 82, 42, 74,},
  { 116, 20,108, 12,114, 18,106, 10,},
  {  32, 64, 56, 88, 38, 70, 62, 94,},
  {  96,  0,120, 24,102,  6,126, 30,},
  {  48, 80, 40, 72, 54, 86, 46, 78,},
  { 112, 16,104,  8,118, 22,110, 14,},
}};

static const uint8_t flat64[8]={64,64,64,64,64,64,64,64};

const uint16_t dither_scale[15][16]={
{    2,    3,    3,    5,    5,    5,    5,    5,    5,    5,    5,    5,    5,    5,    5,    5,},
{    2,    3,    7,    7,   13,   13,   25,   25,   25,   25,   25,   25,   25,   25,   25,   25,},
{    3,    3,    4,   15,   15,   29,   57,   57,   57,  113,  113,  113,  113,  113,  113,  113,},
{    3,    4,    4,    5,   31,   31,   61,  121,  241,  241,  241,  241,  481,  481,  481,  481,},
{    3,    4,    5,    5,    6,   63,   63,  125,  249,  497,  993,  993,  993,  993,  993, 1985,},
{    3,    5,    6,    6,    6,    7,  127,  127,  253,  505, 1009, 2017, 4033, 4033, 4033, 4033,},
{    3,    5,    6,    7,    7,    7,    8,  255,  255,  509, 1017, 2033, 4065, 8129,16257,16257,},
{    3,    5,    6,    8,    8,    8,    8,    9,  511,  511, 1021, 2041, 4081, 8161,16321,32641,},
{    3,    5,    7,    8,    9,    9,    9,    9,   10, 1023, 1023, 2045, 4089, 8177,16353,32705,},
{    3,    5,    7,    8,   10,   10,   10,   10,   10,   11, 2047, 2047, 4093, 8185,16369,32737,},
{    3,    5,    7,    8,   10,   11,   11,   11,   11,   11,   12, 4095, 4095, 8189,16377,32753,},
{    3,    5,    7,    9,   10,   12,   12,   12,   12,   12,   12,   13, 8191, 8191,16381,32761,},
{    3,    5,    7,    9,   10,   12,   13,   13,   13,   13,   13,   13,   14,16383,16383,32765,},
{    3,    5,    7,    9,   10,   12,   14,   14,   14,   14,   14,   14,   14,   15,32767,32767,},
{    3,    5,    7,    9,   11,   12,   14,   15,   15,   15,   15,   15,   15,   15,   16,65535,},
};

#define output_pixel(pos, val, bias, signedness) \
    if (big_endian) { \
        AV_WB16(pos, bias + av_clip_ ## signedness ## 16(val >> shift)); \
    } else { \
        AV_WL16(pos, bias + av_clip_ ## signedness ## 16(val >> shift)); \
    }

static av_always_inline void
yuv2plane1_16_c_template(const int32_t *src, uint16_t *dest, int dstW,
                         int big_endian, int output_bits)
{
    int i;
    int shift = 3;
    av_assert0(output_bits == 16);

    for (i = 0; i < dstW; i++) {
        int val = src[i] + (1 << (shift - 1));
        output_pixel(&dest[i], val, 0, uint);
    }
}

static av_always_inline void
yuv2planeX_16_c_template(const int16_t *filter, int filterSize,
                         const int32_t **src, uint16_t *dest, int dstW,
                         int big_endian, int output_bits)
{
    int i;
    int shift = 15;
    av_assert0(output_bits == 16);

    for (i = 0; i < dstW; i++) {
        int val = 1 << (shift - 1);
        int j;

        /* range of val is [0,0x7FFFFFFF], so 31 bits, but with lanczos/spline
         * filters (or anything with negative coeffs, the range can be slightly
         * wider in both directions. To account for this overflow, we subtract
         * a constant so it always fits in the signed range (assuming a
         * reasonable filterSize), and re-add that at the end. */
        val -= 0x40000000;
        for (j = 0; j < filterSize; j++)
            val += src[j][i] * filter[j];

        output_pixel(&dest[i], val, 0x8000, int);
    }
}

#undef output_pixel

#define output_pixel(pos, val) \
    if (big_endian) { \
        AV_WB16(pos, av_clip_uintp2(val >> shift, output_bits)); \
    } else { \
        AV_WL16(pos, av_clip_uintp2(val >> shift, output_bits)); \
    }

static av_always_inline void
yuv2plane1_10_c_template(const int16_t *src, uint16_t *dest, int dstW,
                         int big_endian, int output_bits)
{
    int i;
    int shift = 15 - output_bits;

    for (i = 0; i < dstW; i++) {
        int val = src[i] + (1 << (shift - 1));
        output_pixel(&dest[i], val);
    }
}

static av_always_inline void
yuv2planeX_10_c_template(const int16_t *filter, int filterSize,
                         const int16_t **src, uint16_t *dest, int dstW,
                         int big_endian, int output_bits)
{
    int i;
    int shift = 11 + 16 - output_bits;

    for (i = 0; i < dstW; i++) {
        int val = 1 << (shift - 1);
        int j;

        for (j = 0; j < filterSize; j++)
            val += src[j][i] * filter[j];

        output_pixel(&dest[i], val);
    }
}

#undef output_pixel

#define yuv2NBPS(bits, BE_LE, is_be, template_size, typeX_t) \
static void yuv2plane1_ ## bits ## BE_LE ## _c(const int16_t *src, \
                              uint8_t *dest, int dstW, \
                              const uint8_t *dither, int offset)\
{ \
    yuv2plane1_ ## template_size ## _c_template((const typeX_t *) src, \
                         (uint16_t *) dest, dstW, is_be, bits); \
}\
static void yuv2planeX_ ## bits ## BE_LE ## _c(const int16_t *filter, int filterSize, \
                              const int16_t **src, uint8_t *dest, int dstW, \
                              const uint8_t *dither, int offset)\
{ \
    yuv2planeX_## template_size ## _c_template(filter, \
                         filterSize, (const typeX_t **) src, \
                         (uint16_t *) dest, dstW, is_be, bits); \
}
yuv2NBPS( 9, BE, 1, 10, int16_t)
yuv2NBPS( 9, LE, 0, 10, int16_t)
yuv2NBPS(10, BE, 1, 10, int16_t)
yuv2NBPS(10, LE, 0, 10, int16_t)
yuv2NBPS(16, BE, 1, 16, int32_t)
yuv2NBPS(16, LE, 0, 16, int32_t)

static void yuv2planeX_8_c(const int16_t *filter, int filterSize,
                           const int16_t **src, uint8_t *dest, int dstW,
                           const uint8_t *dither, int offset)
{
    int i;
    for (i=0; i<dstW; i++) {
        int val = dither[(i + offset) & 7] << 12;
        int j;
        for (j=0; j<filterSize; j++)
            val += src[j][i] * filter[j];

        dest[i]= av_clip_uint8(val>>19);
    }
}

static void yuv2plane1_8_c(const int16_t *src, uint8_t *dest, int dstW,
                           const uint8_t *dither, int offset)
{
    int i;
    for (i=0; i<dstW; i++) {
        int val = (src[i] + dither[(i + offset) & 7]) >> 7;
        dest[i]= av_clip_uint8(val);
    }
}

static void yuv2nv12cX_c(SwsContext *c, const int16_t *chrFilter, int chrFilterSize,
                        const int16_t **chrUSrc, const int16_t **chrVSrc,
                        uint8_t *dest, int chrDstW)
{
    enum PixelFormat dstFormat = c->dstFormat;
    const uint8_t *chrDither = c->chrDither8;
    int i;

    if (dstFormat == PIX_FMT_NV12)
        for (i=0; i<chrDstW; i++) {
            int u = chrDither[i & 7] << 12;
            int v = chrDither[(i + 3) & 7] << 12;
            int j;
            for (j=0; j<chrFilterSize; j++) {
                u += chrUSrc[j][i] * chrFilter[j];
                v += chrVSrc[j][i] * chrFilter[j];
            }

            dest[2*i]= av_clip_uint8(u>>19);
            dest[2*i+1]= av_clip_uint8(v>>19);
        }
    else
        for (i=0; i<chrDstW; i++) {
            int u = chrDither[i & 7] << 12;
            int v = chrDither[(i + 3) & 7] << 12;
            int j;
            for (j=0; j<chrFilterSize; j++) {
                u += chrUSrc[j][i] * chrFilter[j];
                v += chrVSrc[j][i] * chrFilter[j];
            }

            dest[2*i]= av_clip_uint8(v>>19);
            dest[2*i+1]= av_clip_uint8(u>>19);
        }
}

#define output_pixel(pos, val) \
        if (target == PIX_FMT_GRAY16BE) { \
            AV_WB16(pos, val); \
        } else { \
            AV_WL16(pos, val); \
        }

static av_always_inline void
yuv2gray16_X_c_template(SwsContext *c, const int16_t *lumFilter,
                        const int32_t **lumSrc, int lumFilterSize,
                        const int16_t *chrFilter, const int32_t **chrUSrc,
                        const int32_t **chrVSrc, int chrFilterSize,
                        const int32_t **alpSrc, uint16_t *dest, int dstW,
                        int y, enum PixelFormat target)
{
    int i;

    for (i = 0; i < (dstW >> 1); i++) {
        int j;
        int Y1 = (1 << 14) - 0x40000000;
        int Y2 = (1 << 14) - 0x40000000;

        for (j = 0; j < lumFilterSize; j++) {
            Y1 += lumSrc[j][i * 2]     * lumFilter[j];
            Y2 += lumSrc[j][i * 2 + 1] * lumFilter[j];
        }
        Y1 >>= 15;
        Y2 >>= 15;
        Y1 = av_clip_int16(Y1);
        Y2 = av_clip_int16(Y2);
        output_pixel(&dest[i * 2 + 0], 0x8000 + Y1);
        output_pixel(&dest[i * 2 + 1], 0x8000 + Y2);
    }
}

static av_always_inline void
yuv2gray16_2_c_template(SwsContext *c, const int32_t *buf[2],
                        const int32_t *ubuf[2], const int32_t *vbuf[2],
                        const int32_t *abuf[2], uint16_t *dest, int dstW,
                        int yalpha, int uvalpha, int y,
                        enum PixelFormat target)
{
    int  yalpha1 = 4095 - yalpha;
    int i;
    const int32_t *buf0 = buf[0], *buf1 = buf[1];

    for (i = 0; i < (dstW >> 1); i++) {
        int Y1 = (buf0[i * 2    ] * yalpha1 + buf1[i * 2    ] * yalpha) >> 15;
        int Y2 = (buf0[i * 2 + 1] * yalpha1 + buf1[i * 2 + 1] * yalpha) >> 15;

        output_pixel(&dest[i * 2 + 0], Y1);
        output_pixel(&dest[i * 2 + 1], Y2);
    }
}

static av_always_inline void
yuv2gray16_1_c_template(SwsContext *c, const int32_t *buf0,
                        const int32_t *ubuf[2], const int32_t *vbuf[2],
                        const int32_t *abuf0, uint16_t *dest, int dstW,
                        int uvalpha, int y, enum PixelFormat target)
{
    int i;

    for (i = 0; i < (dstW >> 1); i++) {
        int Y1 = (buf0[i * 2    ]+4)>>3;
        int Y2 = (buf0[i * 2 + 1]+4)>>3;

        output_pixel(&dest[i * 2 + 0], Y1);
        output_pixel(&dest[i * 2 + 1], Y2);
    }
}

#undef output_pixel

#define YUV2PACKED16WRAPPER(name, base, ext, fmt) \
static void name ## ext ## _X_c(SwsContext *c, const int16_t *lumFilter, \
                        const int16_t **_lumSrc, int lumFilterSize, \
                        const int16_t *chrFilter, const int16_t **_chrUSrc, \
                        const int16_t **_chrVSrc, int chrFilterSize, \
                        const int16_t **_alpSrc, uint8_t *_dest, int dstW, \
                        int y) \
{ \
    const int32_t **lumSrc  = (const int32_t **) _lumSrc, \
                  **chrUSrc = (const int32_t **) _chrUSrc, \
                  **chrVSrc = (const int32_t **) _chrVSrc, \
                  **alpSrc  = (const int32_t **) _alpSrc; \
    uint16_t *dest = (uint16_t *) _dest; \
    name ## base ## _X_c_template(c, lumFilter, lumSrc, lumFilterSize, \
                          chrFilter, chrUSrc, chrVSrc, chrFilterSize, \
                          alpSrc, dest, dstW, y, fmt); \
} \
 \
static void name ## ext ## _2_c(SwsContext *c, const int16_t *_buf[2], \
                        const int16_t *_ubuf[2], const int16_t *_vbuf[2], \
                        const int16_t *_abuf[2], uint8_t *_dest, int dstW, \
                        int yalpha, int uvalpha, int y) \
{ \
    const int32_t **buf  = (const int32_t **) _buf, \
                  **ubuf = (const int32_t **) _ubuf, \
                  **vbuf = (const int32_t **) _vbuf, \
                  **abuf = (const int32_t **) _abuf; \
    uint16_t *dest = (uint16_t *) _dest; \
    name ## base ## _2_c_template(c, buf, ubuf, vbuf, abuf, \
                          dest, dstW, yalpha, uvalpha, y, fmt); \
} \
 \
static void name ## ext ## _1_c(SwsContext *c, const int16_t *_buf0, \
                        const int16_t *_ubuf[2], const int16_t *_vbuf[2], \
                        const int16_t *_abuf0, uint8_t *_dest, int dstW, \
                        int uvalpha, int y) \
{ \
    const int32_t *buf0  = (const int32_t *)  _buf0, \
                 **ubuf  = (const int32_t **) _ubuf, \
                 **vbuf  = (const int32_t **) _vbuf, \
                  *abuf0 = (const int32_t *)  _abuf0; \
    uint16_t *dest = (uint16_t *) _dest; \
    name ## base ## _1_c_template(c, buf0, ubuf, vbuf, abuf0, dest, \
                                  dstW, uvalpha, y, fmt); \
}

YUV2PACKED16WRAPPER(yuv2gray16,, LE, PIX_FMT_GRAY16LE)
YUV2PACKED16WRAPPER(yuv2gray16,, BE, PIX_FMT_GRAY16BE)

#define output_pixel(pos, acc) \
    if (target == PIX_FMT_MONOBLACK) { \
        pos = acc; \
    } else { \
        pos = ~acc; \
    }

static av_always_inline void
yuv2mono_X_c_template(SwsContext *c, const int16_t *lumFilter,
                      const int16_t **lumSrc, int lumFilterSize,
                      const int16_t *chrFilter, const int16_t **chrUSrc,
                      const int16_t **chrVSrc, int chrFilterSize,
                      const int16_t **alpSrc, uint8_t *dest, int dstW,
                      int y, enum PixelFormat target)
{
    const uint8_t * const d128=dither_8x8_220[y&7];
    uint8_t *g = c->table_gU[128 + YUVRGB_TABLE_HEADROOM] + c->table_gV[128 + YUVRGB_TABLE_HEADROOM];
    int i;
    unsigned acc = 0;

    for (i = 0; i < dstW - 1; i += 2) {
        int j;
        int Y1 = 1 << 18;
        int Y2 = 1 << 18;

        for (j = 0; j < lumFilterSize; j++) {
            Y1 += lumSrc[j][i]   * lumFilter[j];
            Y2 += lumSrc[j][i+1] * lumFilter[j];
        }
        Y1 >>= 19;
        Y2 >>= 19;
        if ((Y1 | Y2) & 0x100) {
            Y1 = av_clip_uint8(Y1);
            Y2 = av_clip_uint8(Y2);
        }
        acc += acc + g[Y1 + d128[(i + 0) & 7]];
        acc += acc + g[Y2 + d128[(i + 1) & 7]];
        if ((i & 7) == 6) {
            output_pixel(*dest++, acc);
        }
    }
}

static av_always_inline void
yuv2mono_2_c_template(SwsContext *c, const int16_t *buf[2],
                      const int16_t *ubuf[2], const int16_t *vbuf[2],
                      const int16_t *abuf[2], uint8_t *dest, int dstW,
                      int yalpha, int uvalpha, int y,
                      enum PixelFormat target)
{
    const int16_t *buf0  = buf[0],  *buf1  = buf[1];
    const uint8_t * const d128 = dither_8x8_220[y & 7];
    uint8_t *g = c->table_gU[128 + YUVRGB_TABLE_HEADROOM] + c->table_gV[128 + YUVRGB_TABLE_HEADROOM];
    int  yalpha1 = 4095 - yalpha;
    int i;

    for (i = 0; i < dstW - 7; i += 8) {
        int acc =    g[((buf0[i    ] * yalpha1 + buf1[i    ] * yalpha) >> 19) + d128[0]];
        acc += acc + g[((buf0[i + 1] * yalpha1 + buf1[i + 1] * yalpha) >> 19) + d128[1]];
        acc += acc + g[((buf0[i + 2] * yalpha1 + buf1[i + 2] * yalpha) >> 19) + d128[2]];
        acc += acc + g[((buf0[i + 3] * yalpha1 + buf1[i + 3] * yalpha) >> 19) + d128[3]];
        acc += acc + g[((buf0[i + 4] * yalpha1 + buf1[i + 4] * yalpha) >> 19) + d128[4]];
        acc += acc + g[((buf0[i + 5] * yalpha1 + buf1[i + 5] * yalpha) >> 19) + d128[5]];
        acc += acc + g[((buf0[i + 6] * yalpha1 + buf1[i + 6] * yalpha) >> 19) + d128[6]];
        acc += acc + g[((buf0[i + 7] * yalpha1 + buf1[i + 7] * yalpha) >> 19) + d128[7]];
        output_pixel(*dest++, acc);
    }
}

static av_always_inline void
yuv2mono_1_c_template(SwsContext *c, const int16_t *buf0,
                      const int16_t *ubuf[2], const int16_t *vbuf[2],
                      const int16_t *abuf0, uint8_t *dest, int dstW,
                      int uvalpha, int y, enum PixelFormat target)
{
    const uint8_t * const d128 = dither_8x8_220[y & 7];
    uint8_t *g = c->table_gU[128 + YUVRGB_TABLE_HEADROOM] + c->table_gV[128 + YUVRGB_TABLE_HEADROOM];
    int i;

    for (i = 0; i < dstW - 7; i += 8) {
        int acc =    g[(buf0[i    ] >> 7) + d128[0]];
        acc += acc + g[(buf0[i + 1] >> 7) + d128[1]];
        acc += acc + g[(buf0[i + 2] >> 7) + d128[2]];
        acc += acc + g[(buf0[i + 3] >> 7) + d128[3]];
        acc += acc + g[(buf0[i + 4] >> 7) + d128[4]];
        acc += acc + g[(buf0[i + 5] >> 7) + d128[5]];
        acc += acc + g[(buf0[i + 6] >> 7) + d128[6]];
        acc += acc + g[(buf0[i + 7] >> 7) + d128[7]];
        output_pixel(*dest++, acc);
    }
}

#undef output_pixel

#define YUV2PACKEDWRAPPER(name, base, ext, fmt) \
static void name ## ext ## _X_c(SwsContext *c, const int16_t *lumFilter, \
                                const int16_t **lumSrc, int lumFilterSize, \
                                const int16_t *chrFilter, const int16_t **chrUSrc, \
                                const int16_t **chrVSrc, int chrFilterSize, \
                                const int16_t **alpSrc, uint8_t *dest, int dstW, \
                                int y) \
{ \
    name ## base ## _X_c_template(c, lumFilter, lumSrc, lumFilterSize, \
                                  chrFilter, chrUSrc, chrVSrc, chrFilterSize, \
                                  alpSrc, dest, dstW, y, fmt); \
} \
 \
static void name ## ext ## _2_c(SwsContext *c, const int16_t *buf[2], \
                                const int16_t *ubuf[2], const int16_t *vbuf[2], \
                                const int16_t *abuf[2], uint8_t *dest, int dstW, \
                                int yalpha, int uvalpha, int y) \
{ \
    name ## base ## _2_c_template(c, buf, ubuf, vbuf, abuf, \
                                  dest, dstW, yalpha, uvalpha, y, fmt); \
} \
 \
static void name ## ext ## _1_c(SwsContext *c, const int16_t *buf0, \
                                const int16_t *ubuf[2], const int16_t *vbuf[2], \
                                const int16_t *abuf0, uint8_t *dest, int dstW, \
                                int uvalpha, int y) \
{ \
    name ## base ## _1_c_template(c, buf0, ubuf, vbuf, \
                                  abuf0, dest, dstW, uvalpha, \
                                  y, fmt); \
}

YUV2PACKEDWRAPPER(yuv2mono,, white, PIX_FMT_MONOWHITE)
YUV2PACKEDWRAPPER(yuv2mono,, black, PIX_FMT_MONOBLACK)

#define output_pixels(pos, Y1, U, Y2, V) \
    if (target == PIX_FMT_YUYV422) { \
        dest[pos + 0] = Y1; \
        dest[pos + 1] = U;  \
        dest[pos + 2] = Y2; \
        dest[pos + 3] = V;  \
    } else { \
        dest[pos + 0] = U;  \
        dest[pos + 1] = Y1; \
        dest[pos + 2] = V;  \
        dest[pos + 3] = Y2; \
    }

static av_always_inline void
yuv2422_X_c_template(SwsContext *c, const int16_t *lumFilter,
                     const int16_t **lumSrc, int lumFilterSize,
                     const int16_t *chrFilter, const int16_t **chrUSrc,
                     const int16_t **chrVSrc, int chrFilterSize,
                     const int16_t **alpSrc, uint8_t *dest, int dstW,
                     int y, enum PixelFormat target)
{
    int i;

    for (i = 0; i < (dstW >> 1); i++) {
        int j;
        int Y1 = 1 << 18;
        int Y2 = 1 << 18;
        int U  = 1 << 18;
        int V  = 1 << 18;

        for (j = 0; j < lumFilterSize; j++) {
            Y1 += lumSrc[j][i * 2]     * lumFilter[j];
            Y2 += lumSrc[j][i * 2 + 1] * lumFilter[j];
        }
        for (j = 0; j < chrFilterSize; j++) {
            U += chrUSrc[j][i] * chrFilter[j];
            V += chrVSrc[j][i] * chrFilter[j];
        }
        Y1 >>= 19;
        Y2 >>= 19;
        U  >>= 19;
        V  >>= 19;
        if ((Y1 | Y2 | U | V) & 0x100) {
            Y1 = av_clip_uint8(Y1);
            Y2 = av_clip_uint8(Y2);
            U  = av_clip_uint8(U);
            V  = av_clip_uint8(V);
        }
        output_pixels(4*i, Y1, U, Y2, V);
    }
}

static av_always_inline void
yuv2422_2_c_template(SwsContext *c, const int16_t *buf[2],
                     const int16_t *ubuf[2], const int16_t *vbuf[2],
                     const int16_t *abuf[2], uint8_t *dest, int dstW,
                     int yalpha, int uvalpha, int y,
                     enum PixelFormat target)
{
    const int16_t *buf0  = buf[0],  *buf1  = buf[1],
                  *ubuf0 = ubuf[0], *ubuf1 = ubuf[1],
                  *vbuf0 = vbuf[0], *vbuf1 = vbuf[1];
    int  yalpha1 = 4095 - yalpha;
    int uvalpha1 = 4095 - uvalpha;
    int i;

    for (i = 0; i < (dstW >> 1); i++) {
        int Y1 = (buf0[i * 2]     * yalpha1  + buf1[i * 2]     * yalpha)  >> 19;
        int Y2 = (buf0[i * 2 + 1] * yalpha1  + buf1[i * 2 + 1] * yalpha)  >> 19;
        int U  = (ubuf0[i]        * uvalpha1 + ubuf1[i]        * uvalpha) >> 19;
        int V  = (vbuf0[i]        * uvalpha1 + vbuf1[i]        * uvalpha) >> 19;

        output_pixels(i * 4, Y1, U, Y2, V);
    }
}

static av_always_inline void
yuv2422_1_c_template(SwsContext *c, const int16_t *buf0,
                     const int16_t *ubuf[2], const int16_t *vbuf[2],
                     const int16_t *abuf0, uint8_t *dest, int dstW,
                     int uvalpha, int y, enum PixelFormat target)
{
    const int16_t *ubuf0 = ubuf[0], *ubuf1 = ubuf[1],
                  *vbuf0 = vbuf[0], *vbuf1 = vbuf[1];
    int i;

    if (uvalpha < 2048) {
        for (i = 0; i < (dstW >> 1); i++) {
            int Y1 = buf0[i * 2]     >> 7;
            int Y2 = buf0[i * 2 + 1] >> 7;
            int U  = ubuf1[i]        >> 7;
            int V  = vbuf1[i]        >> 7;

            output_pixels(i * 4, Y1, U, Y2, V);
        }
    } else {
        for (i = 0; i < (dstW >> 1); i++) {
            int Y1 =  buf0[i * 2]          >> 7;
            int Y2 =  buf0[i * 2 + 1]      >> 7;
            int U  = (ubuf0[i] + ubuf1[i]) >> 8;
            int V  = (vbuf0[i] + vbuf1[i]) >> 8;

            output_pixels(i * 4, Y1, U, Y2, V);
        }
    }
}

#undef output_pixels

YUV2PACKEDWRAPPER(yuv2, 422, yuyv422, PIX_FMT_YUYV422)
YUV2PACKEDWRAPPER(yuv2, 422, uyvy422, PIX_FMT_UYVY422)

#define R_B ((target == PIX_FMT_RGB48LE || target == PIX_FMT_RGB48BE) ? R : B)
#define B_R ((target == PIX_FMT_RGB48LE || target == PIX_FMT_RGB48BE) ? B : R)
#define output_pixel(pos, val) \
    if (isBE(target)) { \
        AV_WB16(pos, val); \
    } else { \
        AV_WL16(pos, val); \
    }

static av_always_inline void
yuv2rgb48_X_c_template(SwsContext *c, const int16_t *lumFilter,
                       const int32_t **lumSrc, int lumFilterSize,
                       const int16_t *chrFilter, const int32_t **chrUSrc,
                       const int32_t **chrVSrc, int chrFilterSize,
                       const int32_t **alpSrc, uint16_t *dest, int dstW,
                       int y, enum PixelFormat target)
{
    int i;

    for (i = 0; i < (dstW >> 1); i++) {
        int j;
        int Y1 = -0x40000000;
        int Y2 = -0x40000000;
        int U  = -128 << 23; // 19
        int V  = -128 << 23;
        int R, G, B;

        for (j = 0; j < lumFilterSize; j++) {
            Y1 += lumSrc[j][i * 2]     * lumFilter[j];
            Y2 += lumSrc[j][i * 2 + 1] * lumFilter[j];
        }
        for (j = 0; j < chrFilterSize; j++) {
            U += chrUSrc[j][i] * chrFilter[j];
            V += chrVSrc[j][i] * chrFilter[j];
        }

        // 8bit: 12+15=27; 16-bit: 12+19=31
        Y1 >>= 14; // 10
        Y1 += 0x10000;
        Y2 >>= 14;
        Y2 += 0x10000;
        U  >>= 14;
        V  >>= 14;

        // 8bit: 27 -> 17bit, 16bit: 31 - 14 = 17bit
        Y1 -= c->yuv2rgb_y_offset;
        Y2 -= c->yuv2rgb_y_offset;
        Y1 *= c->yuv2rgb_y_coeff;
        Y2 *= c->yuv2rgb_y_coeff;
        Y1 += 1 << 13; // 21
        Y2 += 1 << 13;
        // 8bit: 17 + 13bit = 30bit, 16bit: 17 + 13bit = 30bit

        R = V * c->yuv2rgb_v2r_coeff;
        G = V * c->yuv2rgb_v2g_coeff + U * c->yuv2rgb_u2g_coeff;
        B =                            U * c->yuv2rgb_u2b_coeff;

        // 8bit: 30 - 22 = 8bit, 16bit: 30bit - 14 = 16bit
        output_pixel(&dest[0], av_clip_uintp2(R_B + Y1, 30) >> 14);
        output_pixel(&dest[1], av_clip_uintp2(  G + Y1, 30) >> 14);
        output_pixel(&dest[2], av_clip_uintp2(B_R + Y1, 30) >> 14);
        output_pixel(&dest[3], av_clip_uintp2(R_B + Y2, 30) >> 14);
        output_pixel(&dest[4], av_clip_uintp2(  G + Y2, 30) >> 14);
        output_pixel(&dest[5], av_clip_uintp2(B_R + Y2, 30) >> 14);
        dest += 6;
    }
}

static av_always_inline void
yuv2rgb48_2_c_template(SwsContext *c, const int32_t *buf[2],
                       const int32_t *ubuf[2], const int32_t *vbuf[2],
                       const int32_t *abuf[2], uint16_t *dest, int dstW,
                       int yalpha, int uvalpha, int y,
                       enum PixelFormat target)
{
    const int32_t *buf0  = buf[0],  *buf1  = buf[1],
                  *ubuf0 = ubuf[0], *ubuf1 = ubuf[1],
                  *vbuf0 = vbuf[0], *vbuf1 = vbuf[1];
    int  yalpha1 = 4095 - yalpha;
    int uvalpha1 = 4095 - uvalpha;
    int i;

    for (i = 0; i < (dstW >> 1); i++) {
        int Y1 = (buf0[i * 2]     * yalpha1  + buf1[i * 2]     * yalpha) >> 14;
        int Y2 = (buf0[i * 2 + 1] * yalpha1  + buf1[i * 2 + 1] * yalpha) >> 14;
        int U  = (ubuf0[i]        * uvalpha1 + ubuf1[i]        * uvalpha + (-128 << 23)) >> 14;
        int V  = (vbuf0[i]        * uvalpha1 + vbuf1[i]        * uvalpha + (-128 << 23)) >> 14;
        int R, G, B;

        Y1 -= c->yuv2rgb_y_offset;
        Y2 -= c->yuv2rgb_y_offset;
        Y1 *= c->yuv2rgb_y_coeff;
        Y2 *= c->yuv2rgb_y_coeff;
        Y1 += 1 << 13;
        Y2 += 1 << 13;

        R = V * c->yuv2rgb_v2r_coeff;
        G = V * c->yuv2rgb_v2g_coeff + U * c->yuv2rgb_u2g_coeff;
        B =                            U * c->yuv2rgb_u2b_coeff;

        output_pixel(&dest[0], av_clip_uintp2(R_B + Y1, 30) >> 14);
        output_pixel(&dest[1], av_clip_uintp2(  G + Y1, 30) >> 14);
        output_pixel(&dest[2], av_clip_uintp2(B_R + Y1, 30) >> 14);
        output_pixel(&dest[3], av_clip_uintp2(R_B + Y2, 30) >> 14);
        output_pixel(&dest[4], av_clip_uintp2(  G + Y2, 30) >> 14);
        output_pixel(&dest[5], av_clip_uintp2(B_R + Y2, 30) >> 14);
        dest += 6;
    }
}

static av_always_inline void
yuv2rgb48_1_c_template(SwsContext *c, const int32_t *buf0,
                       const int32_t *ubuf[2], const int32_t *vbuf[2],
                       const int32_t *abuf0, uint16_t *dest, int dstW,
                       int uvalpha, int y, enum PixelFormat target)
{
    const int32_t *ubuf0 = ubuf[0], *ubuf1 = ubuf[1],
                  *vbuf0 = vbuf[0], *vbuf1 = vbuf[1];
    int i;

    if (uvalpha < 2048) {
        for (i = 0; i < (dstW >> 1); i++) {
            int Y1 = (buf0[i * 2]    ) >> 2;
            int Y2 = (buf0[i * 2 + 1]) >> 2;
            int U  = (ubuf0[i] + (-128 << 11)) >> 2;
            int V  = (vbuf0[i] + (-128 << 11)) >> 2;
            int R, G, B;

            Y1 -= c->yuv2rgb_y_offset;
            Y2 -= c->yuv2rgb_y_offset;
            Y1 *= c->yuv2rgb_y_coeff;
            Y2 *= c->yuv2rgb_y_coeff;
            Y1 += 1 << 13;
            Y2 += 1 << 13;

            R = V * c->yuv2rgb_v2r_coeff;
            G = V * c->yuv2rgb_v2g_coeff + U * c->yuv2rgb_u2g_coeff;
            B =                            U * c->yuv2rgb_u2b_coeff;

            output_pixel(&dest[0], av_clip_uintp2(R_B + Y1, 30) >> 14);
            output_pixel(&dest[1], av_clip_uintp2(  G + Y1, 30) >> 14);
            output_pixel(&dest[2], av_clip_uintp2(B_R + Y1, 30) >> 14);
            output_pixel(&dest[3], av_clip_uintp2(R_B + Y2, 30) >> 14);
            output_pixel(&dest[4], av_clip_uintp2(  G + Y2, 30) >> 14);
            output_pixel(&dest[5], av_clip_uintp2(B_R + Y2, 30) >> 14);
            dest += 6;
        }
    } else {
        for (i = 0; i < (dstW >> 1); i++) {
            int Y1 = (buf0[i * 2]    ) >> 2;
            int Y2 = (buf0[i * 2 + 1]) >> 2;
            int U  = (ubuf0[i] + ubuf1[i] + (-128 << 12)) >> 3;
            int V  = (vbuf0[i] + vbuf1[i] + (-128 << 12)) >> 3;
            int R, G, B;

            Y1 -= c->yuv2rgb_y_offset;
            Y2 -= c->yuv2rgb_y_offset;
            Y1 *= c->yuv2rgb_y_coeff;
            Y2 *= c->yuv2rgb_y_coeff;
            Y1 += 1 << 13;
            Y2 += 1 << 13;

            R = V * c->yuv2rgb_v2r_coeff;
            G = V * c->yuv2rgb_v2g_coeff + U * c->yuv2rgb_u2g_coeff;
            B =                            U * c->yuv2rgb_u2b_coeff;

            output_pixel(&dest[0], av_clip_uintp2(R_B + Y1, 30) >> 14);
            output_pixel(&dest[1], av_clip_uintp2(  G + Y1, 30) >> 14);
            output_pixel(&dest[2], av_clip_uintp2(B_R + Y1, 30) >> 14);
            output_pixel(&dest[3], av_clip_uintp2(R_B + Y2, 30) >> 14);
            output_pixel(&dest[4], av_clip_uintp2(  G + Y2, 30) >> 14);
            output_pixel(&dest[5], av_clip_uintp2(B_R + Y2, 30) >> 14);
            dest += 6;
        }
    }
}

#undef output_pixel
#undef r_b
#undef b_r

YUV2PACKED16WRAPPER(yuv2, rgb48, rgb48be, PIX_FMT_RGB48BE)
YUV2PACKED16WRAPPER(yuv2, rgb48, rgb48le, PIX_FMT_RGB48LE)
YUV2PACKED16WRAPPER(yuv2, rgb48, bgr48be, PIX_FMT_BGR48BE)
YUV2PACKED16WRAPPER(yuv2, rgb48, bgr48le, PIX_FMT_BGR48LE)

/*
 * Write out 2 RGB pixels in the target pixel format. This function takes a
 * R/G/B LUT as generated by ff_yuv2rgb_c_init_tables(), which takes care of
 * things like endianness conversion and shifting. The caller takes care of
 * setting the correct offset in these tables from the chroma (U/V) values.
 * This function then uses the luminance (Y1/Y2) values to write out the
 * correct RGB values into the destination buffer.
 */
static av_always_inline void
yuv2rgb_write(uint8_t *_dest, int i, int Y1, int Y2,
              unsigned A1, unsigned A2,
              const void *_r, const void *_g, const void *_b, int y,
              enum PixelFormat target, int hasAlpha)
{
    if (target == PIX_FMT_ARGB || target == PIX_FMT_RGBA ||
        target == PIX_FMT_ABGR || target == PIX_FMT_BGRA) {
        uint32_t *dest = (uint32_t *) _dest;
        const uint32_t *r = (const uint32_t *) _r;
        const uint32_t *g = (const uint32_t *) _g;
        const uint32_t *b = (const uint32_t *) _b;

#if CONFIG_SMALL
        int sh = hasAlpha ? ((target == PIX_FMT_RGB32_1 || target == PIX_FMT_BGR32_1) ? 0 : 24) : 0;

        dest[i * 2 + 0] = r[Y1] + g[Y1] + b[Y1] + (hasAlpha ? A1 << sh : 0);
        dest[i * 2 + 1] = r[Y2] + g[Y2] + b[Y2] + (hasAlpha ? A2 << sh : 0);
#else
        if (hasAlpha) {
            int sh = (target == PIX_FMT_RGB32_1 || target == PIX_FMT_BGR32_1) ? 0 : 24;

            dest[i * 2 + 0] = r[Y1] + g[Y1] + b[Y1] + (A1 << sh);
            dest[i * 2 + 1] = r[Y2] + g[Y2] + b[Y2] + (A2 << sh);
        } else {
            dest[i * 2 + 0] = r[Y1] + g[Y1] + b[Y1];
            dest[i * 2 + 1] = r[Y2] + g[Y2] + b[Y2];
        }
#endif
    } else if (target == PIX_FMT_RGB24 || target == PIX_FMT_BGR24) {
        uint8_t *dest = (uint8_t *) _dest;
        const uint8_t *r = (const uint8_t *) _r;
        const uint8_t *g = (const uint8_t *) _g;
        const uint8_t *b = (const uint8_t *) _b;

#define r_b ((target == PIX_FMT_RGB24) ? r : b)
#define b_r ((target == PIX_FMT_RGB24) ? b : r)

        dest[i * 6 + 0] = r_b[Y1];
        dest[i * 6 + 1] =   g[Y1];
        dest[i * 6 + 2] = b_r[Y1];
        dest[i * 6 + 3] = r_b[Y2];
        dest[i * 6 + 4] =   g[Y2];
        dest[i * 6 + 5] = b_r[Y2];
#undef r_b
#undef b_r
    } else if (target == PIX_FMT_RGB565 || target == PIX_FMT_BGR565 ||
               target == PIX_FMT_RGB555 || target == PIX_FMT_BGR555 ||
               target == PIX_FMT_RGB444 || target == PIX_FMT_BGR444) {
        uint16_t *dest = (uint16_t *) _dest;
        const uint16_t *r = (const uint16_t *) _r;
        const uint16_t *g = (const uint16_t *) _g;
        const uint16_t *b = (const uint16_t *) _b;
        int dr1, dg1, db1, dr2, dg2, db2;

        if (target == PIX_FMT_RGB565 || target == PIX_FMT_BGR565) {
            dr1 = dither_2x2_8[ y & 1     ][0];
            dg1 = dither_2x2_4[ y & 1     ][0];
            db1 = dither_2x2_8[(y & 1) ^ 1][0];
            dr2 = dither_2x2_8[ y & 1     ][1];
            dg2 = dither_2x2_4[ y & 1     ][1];
            db2 = dither_2x2_8[(y & 1) ^ 1][1];
        } else if (target == PIX_FMT_RGB555 || target == PIX_FMT_BGR555) {
            dr1 = dither_2x2_8[ y & 1     ][0];
            dg1 = dither_2x2_8[ y & 1     ][1];
            db1 = dither_2x2_8[(y & 1) ^ 1][0];
            dr2 = dither_2x2_8[ y & 1     ][1];
            dg2 = dither_2x2_8[ y & 1     ][0];
            db2 = dither_2x2_8[(y & 1) ^ 1][1];
        } else {
            dr1 = dither_4x4_16[ y & 3     ][0];
            dg1 = dither_4x4_16[ y & 3     ][1];
            db1 = dither_4x4_16[(y & 3) ^ 3][0];
            dr2 = dither_4x4_16[ y & 3     ][1];
            dg2 = dither_4x4_16[ y & 3     ][0];
            db2 = dither_4x4_16[(y & 3) ^ 3][1];
        }

        dest[i * 2 + 0] = r[Y1 + dr1] + g[Y1 + dg1] + b[Y1 + db1];
        dest[i * 2 + 1] = r[Y2 + dr2] + g[Y2 + dg2] + b[Y2 + db2];
    } else /* 8/4-bit */ {
        uint8_t *dest = (uint8_t *) _dest;
        const uint8_t *r = (const uint8_t *) _r;
        const uint8_t *g = (const uint8_t *) _g;
        const uint8_t *b = (const uint8_t *) _b;
        int dr1, dg1, db1, dr2, dg2, db2;

        if (target == PIX_FMT_RGB8 || target == PIX_FMT_BGR8) {
            const uint8_t * const d64 = dither_8x8_73[y & 7];
            const uint8_t * const d32 = dither_8x8_32[y & 7];
            dr1 = dg1 = d32[(i * 2 + 0) & 7];
            db1 =       d64[(i * 2 + 0) & 7];
            dr2 = dg2 = d32[(i * 2 + 1) & 7];
            db2 =       d64[(i * 2 + 1) & 7];
        } else {
            const uint8_t * const d64  = dither_8x8_73 [y & 7];
            const uint8_t * const d128 = dither_8x8_220[y & 7];
            dr1 = db1 = d128[(i * 2 + 0) & 7];
            dg1 =        d64[(i * 2 + 0) & 7];
            dr2 = db2 = d128[(i * 2 + 1) & 7];
            dg2 =        d64[(i * 2 + 1) & 7];
        }

        if (target == PIX_FMT_RGB4 || target == PIX_FMT_BGR4) {
            dest[i] = r[Y1 + dr1] + g[Y1 + dg1] + b[Y1 + db1] +
                    ((r[Y2 + dr2] + g[Y2 + dg2] + b[Y2 + db2]) << 4);
        } else {
            dest[i * 2 + 0] = r[Y1 + dr1] + g[Y1 + dg1] + b[Y1 + db1];
            dest[i * 2 + 1] = r[Y2 + dr2] + g[Y2 + dg2] + b[Y2 + db2];
        }
    }
}

static av_always_inline void
yuv2rgb_X_c_template(SwsContext *c, const int16_t *lumFilter,
                     const int16_t **lumSrc, int lumFilterSize,
                     const int16_t *chrFilter, const int16_t **chrUSrc,
                     const int16_t **chrVSrc, int chrFilterSize,
                     const int16_t **alpSrc, uint8_t *dest, int dstW,
                     int y, enum PixelFormat target, int hasAlpha)
{
    int i;

    for (i = 0; i < (dstW >> 1); i++) {
        int j;
        int Y1 = 1 << 18;
        int Y2 = 1 << 18;
        int U  = 1 << 18;
        int V  = 1 << 18;
        int av_unused A1, A2;
        const void *r, *g, *b;

        for (j = 0; j < lumFilterSize; j++) {
            Y1 += lumSrc[j][i * 2]     * lumFilter[j];
            Y2 += lumSrc[j][i * 2 + 1] * lumFilter[j];
        }
        for (j = 0; j < chrFilterSize; j++) {
            U += chrUSrc[j][i] * chrFilter[j];
            V += chrVSrc[j][i] * chrFilter[j];
        }
        Y1 >>= 19;
        Y2 >>= 19;
        U  >>= 19;
        V  >>= 19;
        if (hasAlpha) {
            A1 = 1 << 18;
            A2 = 1 << 18;
            for (j = 0; j < lumFilterSize; j++) {
                A1 += alpSrc[j][i * 2    ] * lumFilter[j];
                A2 += alpSrc[j][i * 2 + 1] * lumFilter[j];
            }
            A1 >>= 19;
            A2 >>= 19;
            if ((A1 | A2) & 0x100) {
                A1 = av_clip_uint8(A1);
                A2 = av_clip_uint8(A2);
            }
        }

        r =  c->table_rV[V + YUVRGB_TABLE_HEADROOM];
        g = (c->table_gU[U + YUVRGB_TABLE_HEADROOM] + c->table_gV[V + YUVRGB_TABLE_HEADROOM]);
        b =  c->table_bU[U + YUVRGB_TABLE_HEADROOM];

        yuv2rgb_write(dest, i, Y1, Y2, hasAlpha ? A1 : 0, hasAlpha ? A2 : 0,
                      r, g, b, y, target, hasAlpha);
    }
}

static av_always_inline void
yuv2rgb_2_c_template(SwsContext *c, const int16_t *buf[2],
                     const int16_t *ubuf[2], const int16_t *vbuf[2],
                     const int16_t *abuf[2], uint8_t *dest, int dstW,
                     int yalpha, int uvalpha, int y,
                     enum PixelFormat target, int hasAlpha)
{
    const int16_t *buf0  = buf[0],  *buf1  = buf[1],
                  *ubuf0 = ubuf[0], *ubuf1 = ubuf[1],
                  *vbuf0 = vbuf[0], *vbuf1 = vbuf[1],
                  *abuf0 = hasAlpha ? abuf[0] : NULL,
                  *abuf1 = hasAlpha ? abuf[1] : NULL;
    int  yalpha1 = 4095 - yalpha;
    int uvalpha1 = 4095 - uvalpha;
    int i;

    for (i = 0; i < (dstW >> 1); i++) {
        int Y1 = (buf0[i * 2]     * yalpha1  + buf1[i * 2]     * yalpha)  >> 19;
        int Y2 = (buf0[i * 2 + 1] * yalpha1  + buf1[i * 2 + 1] * yalpha)  >> 19;
        int U  = (ubuf0[i]        * uvalpha1 + ubuf1[i]        * uvalpha) >> 19;
        int V  = (vbuf0[i]        * uvalpha1 + vbuf1[i]        * uvalpha) >> 19;
        int A1, A2;
        const void *r =  c->table_rV[V + YUVRGB_TABLE_HEADROOM],
                   *g = (c->table_gU[U + YUVRGB_TABLE_HEADROOM] + c->table_gV[V + YUVRGB_TABLE_HEADROOM]),
                   *b =  c->table_bU[U + YUVRGB_TABLE_HEADROOM];

        if (hasAlpha) {
            A1 = (abuf0[i * 2    ] * yalpha1 + abuf1[i * 2    ] * yalpha) >> 19;
            A2 = (abuf0[i * 2 + 1] * yalpha1 + abuf1[i * 2 + 1] * yalpha) >> 19;
        }

        yuv2rgb_write(dest, i, Y1, Y2, hasAlpha ? A1 : 0, hasAlpha ? A2 : 0,
                      r, g, b, y, target, hasAlpha);
    }
}

static av_always_inline void
yuv2rgb_1_c_template(SwsContext *c, const int16_t *buf0,
                     const int16_t *ubuf[2], const int16_t *vbuf[2],
                     const int16_t *abuf0, uint8_t *dest, int dstW,
                     int uvalpha, int y, enum PixelFormat target,
                     int hasAlpha)
{
    const int16_t *ubuf0 = ubuf[0], *ubuf1 = ubuf[1],
                  *vbuf0 = vbuf[0], *vbuf1 = vbuf[1];
    int i;

    if (uvalpha < 2048) {
        for (i = 0; i < (dstW >> 1); i++) {
            int Y1 = buf0[i * 2]     >> 7;
            int Y2 = buf0[i * 2 + 1] >> 7;
            int U  = ubuf1[i]        >> 7;
            int V  = vbuf1[i]        >> 7;
            int A1, A2;
            const void *r =  c->table_rV[V + YUVRGB_TABLE_HEADROOM],
                       *g = (c->table_gU[U + YUVRGB_TABLE_HEADROOM] + c->table_gV[V + YUVRGB_TABLE_HEADROOM]),
                       *b =  c->table_bU[U + YUVRGB_TABLE_HEADROOM];

            if (hasAlpha) {
                A1 = abuf0[i * 2    ] >> 7;
                A2 = abuf0[i * 2 + 1] >> 7;
            }

            yuv2rgb_write(dest, i, Y1, Y2, hasAlpha ? A1 : 0, hasAlpha ? A2 : 0,
                          r, g, b, y, target, hasAlpha);
        }
    } else {
        for (i = 0; i < (dstW >> 1); i++) {
            int Y1 =  buf0[i * 2]          >> 7;
            int Y2 =  buf0[i * 2 + 1]      >> 7;
            int U  = (ubuf0[i] + ubuf1[i]) >> 8;
            int V  = (vbuf0[i] + vbuf1[i]) >> 8;
            int A1, A2;
            const void *r =  c->table_rV[V + YUVRGB_TABLE_HEADROOM],
                       *g = (c->table_gU[U + YUVRGB_TABLE_HEADROOM] + c->table_gV[V + YUVRGB_TABLE_HEADROOM]),
                       *b =  c->table_bU[U + YUVRGB_TABLE_HEADROOM];

            if (hasAlpha) {
                A1 = abuf0[i * 2    ] >> 7;
                A2 = abuf0[i * 2 + 1] >> 7;
            }

            yuv2rgb_write(dest, i, Y1, Y2, hasAlpha ? A1 : 0, hasAlpha ? A2 : 0,
                          r, g, b, y, target, hasAlpha);
        }
    }
}

#define YUV2RGBWRAPPERX(name, base, ext, fmt, hasAlpha) \
static void name ## ext ## _X_c(SwsContext *c, const int16_t *lumFilter, \
                                const int16_t **lumSrc, int lumFilterSize, \
                                const int16_t *chrFilter, const int16_t **chrUSrc, \
                                const int16_t **chrVSrc, int chrFilterSize, \
                                const int16_t **alpSrc, uint8_t *dest, int dstW, \
                                int y) \
{ \
    name ## base ## _X_c_template(c, lumFilter, lumSrc, lumFilterSize, \
                                  chrFilter, chrUSrc, chrVSrc, chrFilterSize, \
                                  alpSrc, dest, dstW, y, fmt, hasAlpha); \
}
#define YUV2RGBWRAPPER(name, base, ext, fmt, hasAlpha) \
YUV2RGBWRAPPERX(name, base, ext, fmt, hasAlpha) \
static void name ## ext ## _2_c(SwsContext *c, const int16_t *buf[2], \
                                const int16_t *ubuf[2], const int16_t *vbuf[2], \
                                const int16_t *abuf[2], uint8_t *dest, int dstW, \
                                int yalpha, int uvalpha, int y) \
{ \
    name ## base ## _2_c_template(c, buf, ubuf, vbuf, abuf, \
                                  dest, dstW, yalpha, uvalpha, y, fmt, hasAlpha); \
} \
 \
static void name ## ext ## _1_c(SwsContext *c, const int16_t *buf0, \
                                const int16_t *ubuf[2], const int16_t *vbuf[2], \
                                const int16_t *abuf0, uint8_t *dest, int dstW, \
                                int uvalpha, int y) \
{ \
    name ## base ## _1_c_template(c, buf0, ubuf, vbuf, abuf0, dest, \
                                  dstW, uvalpha, y, fmt, hasAlpha); \
}

#if CONFIG_SMALL
YUV2RGBWRAPPER(yuv2rgb,,  32_1,  PIX_FMT_RGB32_1,   CONFIG_SWSCALE_ALPHA && c->alpPixBuf)
YUV2RGBWRAPPER(yuv2rgb,,  32,    PIX_FMT_RGB32,     CONFIG_SWSCALE_ALPHA && c->alpPixBuf)
#else
#if CONFIG_SWSCALE_ALPHA
YUV2RGBWRAPPER(yuv2rgb,, a32_1,  PIX_FMT_RGB32_1,   1)
YUV2RGBWRAPPER(yuv2rgb,, a32,    PIX_FMT_RGB32,     1)
#endif
YUV2RGBWRAPPER(yuv2rgb,, x32_1,  PIX_FMT_RGB32_1,   0)
YUV2RGBWRAPPER(yuv2rgb,, x32,    PIX_FMT_RGB32,     0)
#endif
YUV2RGBWRAPPER(yuv2, rgb, rgb24, PIX_FMT_RGB24,   0)
YUV2RGBWRAPPER(yuv2, rgb, bgr24, PIX_FMT_BGR24,   0)
YUV2RGBWRAPPER(yuv2rgb,,  16,    PIX_FMT_RGB565,    0)
YUV2RGBWRAPPER(yuv2rgb,,  15,    PIX_FMT_RGB555,    0)
YUV2RGBWRAPPER(yuv2rgb,,  12,    PIX_FMT_RGB444,    0)
YUV2RGBWRAPPER(yuv2rgb,,   8,    PIX_FMT_RGB8,      0)
YUV2RGBWRAPPER(yuv2rgb,,   4,    PIX_FMT_RGB4,      0)
YUV2RGBWRAPPER(yuv2rgb,,   4b,   PIX_FMT_RGB4_BYTE, 0)

static av_always_inline void
yuv2rgb_full_X_c_template(SwsContext *c, const int16_t *lumFilter,
                          const int16_t **lumSrc, int lumFilterSize,
                          const int16_t *chrFilter, const int16_t **chrUSrc,
                          const int16_t **chrVSrc, int chrFilterSize,
                          const int16_t **alpSrc, uint8_t *dest,
                          int dstW, int y, enum PixelFormat target, int hasAlpha)
{
    int i;
    int step = (target == PIX_FMT_RGB24 || target == PIX_FMT_BGR24) ? 3 : 4;

    for (i = 0; i < dstW; i++) {
        int j;
        int Y = 1<<9;
        int U = (1<<9)-(128 << 19);
        int V = (1<<9)-(128 << 19);
        int av_unused A;
        int R, G, B;

        for (j = 0; j < lumFilterSize; j++) {
            Y += lumSrc[j][i] * lumFilter[j];
        }
        for (j = 0; j < chrFilterSize; j++) {
            U += chrUSrc[j][i] * chrFilter[j];
            V += chrVSrc[j][i] * chrFilter[j];
        }
        Y >>= 10;
        U >>= 10;
        V >>= 10;
        if (hasAlpha) {
            A = 1 << 18;
            for (j = 0; j < lumFilterSize; j++) {
                A += alpSrc[j][i] * lumFilter[j];
            }
            A >>= 19;
            if (A & 0x100)
                A = av_clip_uint8(A);
        }
        Y -= c->yuv2rgb_y_offset;
        Y *= c->yuv2rgb_y_coeff;
        Y += 1 << 21;
        R = Y + V*c->yuv2rgb_v2r_coeff;
        G = Y + V*c->yuv2rgb_v2g_coeff + U*c->yuv2rgb_u2g_coeff;
        B = Y +                          U*c->yuv2rgb_u2b_coeff;
        if ((R | G | B) & 0xC0000000) {
            R = av_clip_uintp2(R, 30);
            G = av_clip_uintp2(G, 30);
            B = av_clip_uintp2(B, 30);
        }

        switch(target) {
        case PIX_FMT_ARGB:
            dest[0] = hasAlpha ? A : 255;
            dest[1] = R >> 22;
            dest[2] = G >> 22;
            dest[3] = B >> 22;
            break;
        case PIX_FMT_RGB24:
            dest[0] = R >> 22;
            dest[1] = G >> 22;
            dest[2] = B >> 22;
            break;
        case PIX_FMT_RGBA:
            dest[0] = R >> 22;
            dest[1] = G >> 22;
            dest[2] = B >> 22;
            dest[3] = hasAlpha ? A : 255;
            break;
        case PIX_FMT_ABGR:
            dest[0] = hasAlpha ? A : 255;
            dest[1] = B >> 22;
            dest[2] = G >> 22;
            dest[3] = R >> 22;
            break;
        case PIX_FMT_BGR24:
            dest[0] = B >> 22;
            dest[1] = G >> 22;
            dest[2] = R >> 22;
            break;
        case PIX_FMT_BGRA:
            dest[0] = B >> 22;
            dest[1] = G >> 22;
            dest[2] = R >> 22;
            dest[3] = hasAlpha ? A : 255;
            break;
        }
        dest += step;
    }
}

#if CONFIG_SMALL
YUV2RGBWRAPPERX(yuv2, rgb_full, bgra32_full, PIX_FMT_BGRA,  CONFIG_SWSCALE_ALPHA && c->alpPixBuf)
YUV2RGBWRAPPERX(yuv2, rgb_full, abgr32_full, PIX_FMT_ABGR,  CONFIG_SWSCALE_ALPHA && c->alpPixBuf)
YUV2RGBWRAPPERX(yuv2, rgb_full, rgba32_full, PIX_FMT_RGBA,  CONFIG_SWSCALE_ALPHA && c->alpPixBuf)
YUV2RGBWRAPPERX(yuv2, rgb_full, argb32_full, PIX_FMT_ARGB,  CONFIG_SWSCALE_ALPHA && c->alpPixBuf)
#else
#if CONFIG_SWSCALE_ALPHA
YUV2RGBWRAPPERX(yuv2, rgb_full, bgra32_full, PIX_FMT_BGRA,  1)
YUV2RGBWRAPPERX(yuv2, rgb_full, abgr32_full, PIX_FMT_ABGR,  1)
YUV2RGBWRAPPERX(yuv2, rgb_full, rgba32_full, PIX_FMT_RGBA,  1)
YUV2RGBWRAPPERX(yuv2, rgb_full, argb32_full, PIX_FMT_ARGB,  1)
#endif
YUV2RGBWRAPPERX(yuv2, rgb_full, bgrx32_full, PIX_FMT_BGRA,  0)
YUV2RGBWRAPPERX(yuv2, rgb_full, xbgr32_full, PIX_FMT_ABGR,  0)
YUV2RGBWRAPPERX(yuv2, rgb_full, rgbx32_full, PIX_FMT_RGBA,  0)
YUV2RGBWRAPPERX(yuv2, rgb_full, xrgb32_full, PIX_FMT_ARGB,  0)
#endif
YUV2RGBWRAPPERX(yuv2, rgb_full, bgr24_full,  PIX_FMT_BGR24, 0)
YUV2RGBWRAPPERX(yuv2, rgb_full, rgb24_full,  PIX_FMT_RGB24, 0)
=======
>>>>>>> ef1c785f

static av_always_inline void fillPlane(uint8_t* plane, int stride,
                                       int width, int height,
                                       int y, uint8_t val)
{
    int i;
    uint8_t *ptr = plane + stride*y;
    for (i=0; i<height; i++) {
        memset(ptr, val, width);
        ptr += stride;
    }
}

<<<<<<< HEAD
#define input_pixel(pos) (isBE(origin) ? AV_RB16(pos) : AV_RL16(pos))

#define r ((origin == PIX_FMT_BGR48BE || origin == PIX_FMT_BGR48LE) ? b_r : r_b)
#define b ((origin == PIX_FMT_BGR48BE || origin == PIX_FMT_BGR48LE) ? r_b : b_r)

static av_always_inline void
rgb48ToY_c_template(uint16_t *dst, const uint16_t *src, int width,
                    enum PixelFormat origin)
{
    int i;
    for (i = 0; i < width; i++) {
        unsigned int r_b = input_pixel(&src[i*3+0]);
        unsigned int   g = input_pixel(&src[i*3+1]);
        unsigned int b_r = input_pixel(&src[i*3+2]);

        dst[i] = (RY*r + GY*g + BY*b + (0x2001<<(RGB2YUV_SHIFT-1))) >> RGB2YUV_SHIFT;
    }
}

static av_always_inline void
rgb48ToUV_c_template(uint16_t *dstU, uint16_t *dstV,
                    const uint16_t *src1, const uint16_t *src2,
                    int width, enum PixelFormat origin)
{
    int i;
    assert(src1==src2);
    for (i = 0; i < width; i++) {
        int r_b = input_pixel(&src1[i*3+0]);
        int   g = input_pixel(&src1[i*3+1]);
        int b_r = input_pixel(&src1[i*3+2]);

        dstU[i] = (RU*r + GU*g + BU*b + (0x10001<<(RGB2YUV_SHIFT-1))) >> RGB2YUV_SHIFT;
        dstV[i] = (RV*r + GV*g + BV*b + (0x10001<<(RGB2YUV_SHIFT-1))) >> RGB2YUV_SHIFT;
    }
}

static av_always_inline void
rgb48ToUV_half_c_template(uint16_t *dstU, uint16_t *dstV,
                          const uint16_t *src1, const uint16_t *src2,
                          int width, enum PixelFormat origin)
{
    int i;
    assert(src1==src2);
    for (i = 0; i < width; i++) {
        int r_b = (input_pixel(&src1[6 * i + 0]) + input_pixel(&src1[6 * i + 3]) + 1) >> 1;
        int   g = (input_pixel(&src1[6 * i + 1]) + input_pixel(&src1[6 * i + 4]) + 1) >> 1;
        int b_r = (input_pixel(&src1[6 * i + 2]) + input_pixel(&src1[6 * i + 5]) + 1) >> 1;

        dstU[i]= (RU*r + GU*g + BU*b + (0x10001<<(RGB2YUV_SHIFT-1))) >> RGB2YUV_SHIFT;
        dstV[i]= (RV*r + GV*g + BV*b + (0x10001<<(RGB2YUV_SHIFT-1))) >> RGB2YUV_SHIFT;
    }
}

#undef r
#undef b
#undef input_pixel

#define rgb48funcs(pattern, BE_LE, origin) \
static void pattern ## 48 ## BE_LE ## ToY_c(uint8_t *_dst, const uint8_t *_src, const uint8_t *unused0, const uint8_t *unused1,\
                                    int width, uint32_t *unused) \
{ \
    const uint16_t *src = (const uint16_t *) _src; \
    uint16_t *dst = (uint16_t *) _dst; \
    rgb48ToY_c_template(dst, src, width, origin); \
} \
 \
static void pattern ## 48 ## BE_LE ## ToUV_c(uint8_t *_dstU, uint8_t *_dstV, \
                                    const uint8_t *unused0, const uint8_t *_src1, const uint8_t *_src2, \
                                    int width, uint32_t *unused) \
{ \
    const uint16_t *src1 = (const uint16_t *) _src1, \
                   *src2 = (const uint16_t *) _src2; \
    uint16_t *dstU = (uint16_t *) _dstU, *dstV = (uint16_t *) _dstV; \
    rgb48ToUV_c_template(dstU, dstV, src1, src2, width, origin); \
} \
 \
static void pattern ## 48 ## BE_LE ## ToUV_half_c(uint8_t *_dstU, uint8_t *_dstV, \
                                    const uint8_t *unused0, const uint8_t *_src1, const uint8_t *_src2, \
                                    int width, uint32_t *unused) \
{ \
    const uint16_t *src1 = (const uint16_t *) _src1, \
                   *src2 = (const uint16_t *) _src2; \
    uint16_t *dstU = (uint16_t *) _dstU, *dstV = (uint16_t *) _dstV; \
    rgb48ToUV_half_c_template(dstU, dstV, src1, src2, width, origin); \
}

rgb48funcs(rgb, LE, PIX_FMT_RGB48LE)
rgb48funcs(rgb, BE, PIX_FMT_RGB48BE)
rgb48funcs(bgr, LE, PIX_FMT_BGR48LE)
rgb48funcs(bgr, BE, PIX_FMT_BGR48BE)

#define input_pixel(i) ((origin == PIX_FMT_RGBA || origin == PIX_FMT_BGRA || \
                         origin == PIX_FMT_ARGB || origin == PIX_FMT_ABGR) ? AV_RN32A(&src[(i)*4]) : \
                        (isBE(origin) ? AV_RB16(&src[(i)*2]) : AV_RL16(&src[(i)*2])))

static av_always_inline void
rgb16_32ToY_c_template(int16_t *dst, const uint8_t *src,
                       int width, enum PixelFormat origin,
                       int shr,   int shg,   int shb, int shp,
                       int maskr, int maskg, int maskb,
                       int rsh,   int gsh,   int bsh, int S)
{
    const int ry = RY << rsh, gy = GY << gsh, by = BY << bsh;
    const unsigned rnd = (32<<((S)-1)) + (1<<(S-7));
    int i;

    for (i = 0; i < width; i++) {
        int px = input_pixel(i) >> shp;
        int b = (px & maskb) >> shb;
        int g = (px & maskg) >> shg;
        int r = (px & maskr) >> shr;

        dst[i] = (ry * r + gy * g + by * b + rnd) >> ((S)-6);
    }
}

static av_always_inline void
rgb16_32ToUV_c_template(int16_t *dstU, int16_t *dstV,
                        const uint8_t *src, int width,
                        enum PixelFormat origin,
                        int shr,   int shg,   int shb, int shp,
                        int maskr, int maskg, int maskb,
                        int rsh,   int gsh,   int bsh, int S)
{
    const int ru = RU << rsh, gu = GU << gsh, bu = BU << bsh,
              rv = RV << rsh, gv = GV << gsh, bv = BV << bsh;
    const unsigned rnd = (256u<<((S)-1)) + (1<<(S-7));
    int i;

    for (i = 0; i < width; i++) {
        int px = input_pixel(i) >> shp;
        int b = (px & maskb) >> shb;
        int g = (px & maskg) >> shg;
        int r = (px & maskr) >> shr;

        dstU[i] = (ru * r + gu * g + bu * b + rnd) >> ((S)-6);
        dstV[i] = (rv * r + gv * g + bv * b + rnd) >> ((S)-6);
    }
}

static av_always_inline void
rgb16_32ToUV_half_c_template(int16_t *dstU, int16_t *dstV,
                             const uint8_t *src, int width,
                             enum PixelFormat origin,
                             int shr,   int shg,   int shb, int shp,
                             int maskr, int maskg, int maskb,
                             int rsh,   int gsh,   int bsh, int S)
{
    const int ru = RU << rsh, gu = GU << gsh, bu = BU << bsh,
              rv = RV << rsh, gv = GV << gsh, bv = BV << bsh,
              maskgx = ~(maskr | maskb);
    const unsigned rnd = (256U<<(S)) + (1<<(S-6));
    int i;

    maskr |= maskr << 1; maskb |= maskb << 1; maskg |= maskg << 1;
    for (i = 0; i < width; i++) {
        int px0 = input_pixel(2 * i + 0) >> shp;
        int px1 = input_pixel(2 * i + 1) >> shp;
        int b, r, g = (px0 & maskgx) + (px1 & maskgx);
        int rb = px0 + px1 - g;

        b = (rb & maskb) >> shb;
        if (shp || origin == PIX_FMT_BGR565LE || origin == PIX_FMT_BGR565BE ||
            origin == PIX_FMT_RGB565LE || origin == PIX_FMT_RGB565BE) {
            g >>= shg;
        } else {
            g = (g  & maskg) >> shg;
        }
        r = (rb & maskr) >> shr;

        dstU[i] = (ru * r + gu * g + bu * b + (unsigned)rnd) >> ((S)-6+1);
        dstV[i] = (rv * r + gv * g + bv * b + (unsigned)rnd) >> ((S)-6+1);
    }
}

#undef input_pixel

#define rgb16_32_wrapper(fmt, name, shr, shg, shb, shp, maskr, \
                         maskg, maskb, rsh, gsh, bsh, S) \
static void name ## ToY_c(uint8_t *dst, const uint8_t *src, const uint8_t *unused1, const uint8_t *unused2, \
                          int width, uint32_t *unused) \
{ \
    rgb16_32ToY_c_template((int16_t*)dst, src, width, fmt, \
                           shr, shg, shb, shp, \
                           maskr, maskg, maskb, rsh, gsh, bsh, S); \
} \
 \
static void name ## ToUV_c(uint8_t *dstU, uint8_t *dstV, \
                           const uint8_t *unused0, const uint8_t *src, const uint8_t *dummy, \
                           int width, uint32_t *unused) \
{ \
    rgb16_32ToUV_c_template((int16_t*)dstU, (int16_t*)dstV, src, width, fmt,  \
                            shr, shg, shb, shp, \
                            maskr, maskg, maskb, rsh, gsh, bsh, S); \
} \
 \
static void name ## ToUV_half_c(uint8_t *dstU, uint8_t *dstV, \
                                const uint8_t *unused0, const uint8_t *src, const uint8_t *dummy, \
                                int width, uint32_t *unused) \
{ \
    rgb16_32ToUV_half_c_template((int16_t*)dstU, (int16_t*)dstV, src, width, fmt, \
                                 shr, shg, shb, shp, \
                                 maskr, maskg, maskb, rsh, gsh, bsh, S); \
}

rgb16_32_wrapper(PIX_FMT_BGR32,    bgr32,  16, 0,  0, 0, 0xFF0000, 0xFF00,   0x00FF,  8, 0,  8, RGB2YUV_SHIFT+8)
rgb16_32_wrapper(PIX_FMT_BGR32_1,  bgr321, 16, 0,  0, 8, 0xFF0000, 0xFF00,   0x00FF,  8, 0,  8, RGB2YUV_SHIFT+8)
rgb16_32_wrapper(PIX_FMT_RGB32,    rgb32,   0, 0, 16, 0,   0x00FF, 0xFF00, 0xFF0000,  8, 0,  8, RGB2YUV_SHIFT+8)
rgb16_32_wrapper(PIX_FMT_RGB32_1,  rgb321,  0, 0, 16, 8,   0x00FF, 0xFF00, 0xFF0000,  8, 0,  8, RGB2YUV_SHIFT+8)
rgb16_32_wrapper(PIX_FMT_BGR565LE, bgr16le, 0, 0,  0, 0,   0x001F, 0x07E0,   0xF800, 11, 5,  0, RGB2YUV_SHIFT+8)
rgb16_32_wrapper(PIX_FMT_BGR555LE, bgr15le, 0, 0,  0, 0,   0x001F, 0x03E0,   0x7C00, 10, 5,  0, RGB2YUV_SHIFT+7)
rgb16_32_wrapper(PIX_FMT_BGR444LE, bgr12le, 0, 0,  0, 0,   0x000F, 0x00F0,   0x0F00,  8, 4,  0, RGB2YUV_SHIFT+4)
rgb16_32_wrapper(PIX_FMT_RGB565LE, rgb16le, 0, 0,  0, 0,   0xF800, 0x07E0,   0x001F,  0, 5, 11, RGB2YUV_SHIFT+8)
rgb16_32_wrapper(PIX_FMT_RGB555LE, rgb15le, 0, 0,  0, 0,   0x7C00, 0x03E0,   0x001F,  0, 5, 10, RGB2YUV_SHIFT+7)
rgb16_32_wrapper(PIX_FMT_RGB444LE, rgb12le, 0, 0,  0, 0,   0x0F00, 0x00F0,   0x000F,  0, 4,  8, RGB2YUV_SHIFT+4)
rgb16_32_wrapper(PIX_FMT_BGR565BE, bgr16be, 0, 0,  0, 0,   0x001F, 0x07E0,   0xF800, 11, 5,  0, RGB2YUV_SHIFT+8)
rgb16_32_wrapper(PIX_FMT_BGR555BE, bgr15be, 0, 0,  0, 0,   0x001F, 0x03E0,   0x7C00, 10, 5,  0, RGB2YUV_SHIFT+7)
rgb16_32_wrapper(PIX_FMT_BGR444BE, bgr12be, 0, 0,  0, 0,   0x000F, 0x00F0,   0x0F00,  8, 4,  0, RGB2YUV_SHIFT+4)
rgb16_32_wrapper(PIX_FMT_RGB565BE, rgb16be, 0, 0,  0, 0,   0xF800, 0x07E0,   0x001F,  0, 5, 11, RGB2YUV_SHIFT+8)
rgb16_32_wrapper(PIX_FMT_RGB555BE, rgb15be, 0, 0,  0, 0,   0x7C00, 0x03E0,   0x001F,  0, 5, 10, RGB2YUV_SHIFT+7)
rgb16_32_wrapper(PIX_FMT_RGB444BE, rgb12be, 0, 0,  0, 0,   0x0F00, 0x00F0,   0x000F,  0, 4,  8, RGB2YUV_SHIFT+4)

static void gbr24pToUV_half_c(uint16_t *dstU, uint16_t *dstV,
                         const uint8_t *gsrc, const uint8_t *bsrc, const uint8_t *rsrc,
                         int width, enum PixelFormat origin)
{
    int i;
    for (i = 0; i < width; i++) {
        unsigned int g   = gsrc[2*i] + gsrc[2*i+1];
        unsigned int b   = bsrc[2*i] + bsrc[2*i+1];
        unsigned int r   = rsrc[2*i] + rsrc[2*i+1];

        dstU[i] = (RU*r + GU*g + BU*b + (0x4001<<(RGB2YUV_SHIFT-6))) >> (RGB2YUV_SHIFT-6+1);
        dstV[i] = (RV*r + GV*g + BV*b + (0x4001<<(RGB2YUV_SHIFT-6))) >> (RGB2YUV_SHIFT-6+1);
    }
}

static void abgrToA_c(int16_t *dst, const uint8_t *src, const uint8_t *unused1, const uint8_t *unused2, int width, uint32_t *unused)
{
    int i;
    for (i=0; i<width; i++) {
        dst[i]= src[4*i]<<6;
    }
}

static void rgbaToA_c(int16_t *dst, const uint8_t *src, const uint8_t *unused1, const uint8_t *unused2, int width, uint32_t *unused)
{
    int i;
    for (i=0; i<width; i++) {
        dst[i]= src[4*i+3]<<6;
    }
}

static void palToA_c(int16_t *dst, const uint8_t *src, const uint8_t *unused1, const uint8_t *unused2, int width, uint32_t *pal)
{
    int i;
    for (i=0; i<width; i++) {
        int d= src[i];

        dst[i]= (pal[d] >> 24)<<6;
    }
}

static void palToY_c(int16_t *dst, const uint8_t *src, const uint8_t *unused1, const uint8_t *unused2, long width, uint32_t *pal)
{
    int i;
    for (i=0; i<width; i++) {
        int d= src[i];

        dst[i]= (pal[d] & 0xFF)<<6;
    }
}

static void palToUV_c(uint16_t *dstU, int16_t *dstV,
                           const uint8_t *unused0, const uint8_t *src1, const uint8_t *src2,
                           int width, uint32_t *pal)
{
    int i;
    assert(src1 == src2);
    for (i=0; i<width; i++) {
        int p= pal[src1[i]];

        dstU[i]= (uint8_t)(p>> 8)<<6;
        dstV[i]= (uint8_t)(p>>16)<<6;
    }
}

static void monowhite2Y_c(int16_t *dst, const uint8_t *src, const uint8_t *unused1, const uint8_t *unused2,  int width, uint32_t *unused)
{
    int i, j;
    for (i=0; i<width/8; i++) {
        int d= ~src[i];
        for(j=0; j<8; j++)
            dst[8*i+j]= ((d>>(7-j))&1)*16383;
    }
    if(width&7){
        int d= ~src[i];
        for(j=0; j<(width&7); j++)
            dst[8*i+j]= ((d>>(7-j))&1)*16383;
    }
}

static void monoblack2Y_c(int16_t *dst, const uint8_t *src, const uint8_t *unused1, const uint8_t *unused2,  int width, uint32_t *unused)
{
    int i, j;
    for (i=0; i<width/8; i++) {
        int d= src[i];
        for(j=0; j<8; j++)
            dst[8*i+j]= ((d>>(7-j))&1)*16383;
    }
    if(width&7){
        int d= src[i];
        for(j=0; j<(width&7); j++)
            dst[8*i+j]= ((d>>(7-j))&1)*16383;
    }
}

static void yuy2ToY_c(uint8_t *dst, const uint8_t *src, const uint8_t *unused1, const uint8_t *unused2,  int width,
                      uint32_t *unused)
{
    int i;
    for (i=0; i<width; i++)
        dst[i]= src[2*i];
}

static void yuy2ToUV_c(uint8_t *dstU, uint8_t *dstV, const uint8_t *unused0, const uint8_t *src1,
                       const uint8_t *src2, int width, uint32_t *unused)
{
    int i;
    for (i=0; i<width; i++) {
        dstU[i]= src1[4*i + 1];
        dstV[i]= src1[4*i + 3];
    }
    assert(src1 == src2);
}

static void bswap16Y_c(uint8_t *_dst, const uint8_t *_src, const uint8_t *unused1, const uint8_t *unused2,  int width, uint32_t *unused)
{
    int i;
    const uint16_t *src = (const uint16_t *) _src;
    uint16_t *dst = (uint16_t *) _dst;
    for (i=0; i<width; i++) {
        dst[i] = av_bswap16(src[i]);
    }
}

static void bswap16UV_c(uint8_t *_dstU, uint8_t *_dstV, const uint8_t *unused0, const uint8_t *_src1,
                        const uint8_t *_src2, int width, uint32_t *unused)
{
    int i;
    const uint16_t *src1 = (const uint16_t *) _src1,
                   *src2 = (const uint16_t *) _src2;
    uint16_t *dstU = (uint16_t *) _dstU, *dstV = (uint16_t *) _dstV;
    for (i=0; i<width; i++) {
        dstU[i] = av_bswap16(src1[i]);
        dstV[i] = av_bswap16(src2[i]);
    }
}

/* This is almost identical to the previous, end exists only because
 * yuy2ToY/UV)(dst, src+1, ...) would have 100% unaligned accesses. */
static void uyvyToY_c(uint8_t *dst, const uint8_t *src, const uint8_t *unused1, const uint8_t *unused2,  int width,
                      uint32_t *unused)
{
    int i;
    for (i=0; i<width; i++)
        dst[i]= src[2*i+1];
}

static void uyvyToUV_c(uint8_t *dstU, uint8_t *dstV, const uint8_t *unused0, const uint8_t *src1,
                       const uint8_t *src2, int width, uint32_t *unused)
{
    int i;
    for (i=0; i<width; i++) {
        dstU[i]= src1[4*i + 0];
        dstV[i]= src1[4*i + 2];
    }
    assert(src1 == src2);
}

static av_always_inline void nvXXtoUV_c(uint8_t *dst1, uint8_t *dst2,
                                        const uint8_t *src, int width)
{
    int i;
    for (i = 0; i < width; i++) {
        dst1[i] = src[2*i+0];
        dst2[i] = src[2*i+1];
    }
}

static void nv12ToUV_c(uint8_t *dstU, uint8_t *dstV,
                       const uint8_t *unused0, const uint8_t *src1, const uint8_t *src2,
                       int width, uint32_t *unused)
{
    nvXXtoUV_c(dstU, dstV, src1, width);
}

static void nv21ToUV_c(uint8_t *dstU, uint8_t *dstV,
                       const uint8_t *unused0, const uint8_t *src1, const uint8_t *src2,
                       int width, uint32_t *unused)
{
    nvXXtoUV_c(dstV, dstU, src1, width);
}

#define input_pixel(pos) (isBE(origin) ? AV_RB16(pos) : AV_RL16(pos))

static void bgr24ToY_c(int16_t *dst, const uint8_t *src, const uint8_t *unused1, const uint8_t *unused2,
                       int width, uint32_t *unused)
{
    int i;
    for (i=0; i<width; i++) {
        int b= src[i*3+0];
        int g= src[i*3+1];
        int r= src[i*3+2];

        dst[i]= ((RY*r + GY*g + BY*b + (32<<(RGB2YUV_SHIFT-1)) + (1<<(RGB2YUV_SHIFT-7)))>>(RGB2YUV_SHIFT-6));
    }
}

static void bgr24ToUV_c(int16_t *dstU, int16_t *dstV, const uint8_t *unused0, const uint8_t *src1,
                        const uint8_t *src2, int width, uint32_t *unused)
{
    int i;
    for (i=0; i<width; i++) {
        int b= src1[3*i + 0];
        int g= src1[3*i + 1];
        int r= src1[3*i + 2];

        dstU[i]= (RU*r + GU*g + BU*b + (256<<(RGB2YUV_SHIFT-1)) + (1<<(RGB2YUV_SHIFT-7)))>>(RGB2YUV_SHIFT-6);
        dstV[i]= (RV*r + GV*g + BV*b + (256<<(RGB2YUV_SHIFT-1)) + (1<<(RGB2YUV_SHIFT-7)))>>(RGB2YUV_SHIFT-6);
    }
    assert(src1 == src2);
}

static void bgr24ToUV_half_c(int16_t *dstU, int16_t *dstV, const uint8_t *unused0, const uint8_t *src1,
                             const uint8_t *src2, int width, uint32_t *unused)
{
    int i;
    for (i=0; i<width; i++) {
        int b= src1[6*i + 0] + src1[6*i + 3];
        int g= src1[6*i + 1] + src1[6*i + 4];
        int r= src1[6*i + 2] + src1[6*i + 5];

        dstU[i]= (RU*r + GU*g + BU*b + (256<<RGB2YUV_SHIFT) + (1<<(RGB2YUV_SHIFT-6)))>>(RGB2YUV_SHIFT-5);
        dstV[i]= (RV*r + GV*g + BV*b + (256<<RGB2YUV_SHIFT) + (1<<(RGB2YUV_SHIFT-6)))>>(RGB2YUV_SHIFT-5);
    }
    assert(src1 == src2);
}

static void rgb24ToY_c(int16_t *dst, const uint8_t *src, const uint8_t *unused1, const uint8_t *unused2, int width,
                       uint32_t *unused)
{
    int i;
    for (i=0; i<width; i++) {
        int r= src[i*3+0];
        int g= src[i*3+1];
        int b= src[i*3+2];

        dst[i]= ((RY*r + GY*g + BY*b + (32<<(RGB2YUV_SHIFT-1)) + (1<<(RGB2YUV_SHIFT-7)))>>(RGB2YUV_SHIFT-6));
    }
}

static void rgb24ToUV_c(int16_t *dstU, int16_t *dstV, const uint8_t *unused0, const uint8_t *src1,
                        const uint8_t *src2, int width, uint32_t *unused)
{
    int i;
    assert(src1==src2);
    for (i=0; i<width; i++) {
        int r= src1[3*i + 0];
        int g= src1[3*i + 1];
        int b= src1[3*i + 2];

        dstU[i]= (RU*r + GU*g + BU*b + (256<<(RGB2YUV_SHIFT-1)) + (1<<(RGB2YUV_SHIFT-7)))>>(RGB2YUV_SHIFT-6);
        dstV[i]= (RV*r + GV*g + BV*b + (256<<(RGB2YUV_SHIFT-1)) + (1<<(RGB2YUV_SHIFT-7)))>>(RGB2YUV_SHIFT-6);
    }
}

static void rgb24ToUV_half_c(int16_t *dstU, int16_t *dstV, const uint8_t *unused0, const uint8_t *src1,
                                    const uint8_t *src2, int width, uint32_t *unused)
{
    int i;
    assert(src1==src2);
    for (i=0; i<width; i++) {
        int r= src1[6*i + 0] + src1[6*i + 3];
        int g= src1[6*i + 1] + src1[6*i + 4];
        int b= src1[6*i + 2] + src1[6*i + 5];

        dstU[i]= (RU*r + GU*g + BU*b + (256<<RGB2YUV_SHIFT) + (1<<(RGB2YUV_SHIFT-6)))>>(RGB2YUV_SHIFT-5);
        dstV[i]= (RV*r + GV*g + BV*b + (256<<RGB2YUV_SHIFT) + (1<<(RGB2YUV_SHIFT-6)))>>(RGB2YUV_SHIFT-5);
    }
}

static void planar_rgb_to_y(uint16_t *dst, const uint8_t *src[4], int width)
{
    int i;
    for (i = 0; i < width; i++) {
        int g = src[0][i];
        int b = src[1][i];
        int r = src[2][i];

        dst[i] = (RY*r + GY*g + BY*b + (0x801<<(RGB2YUV_SHIFT-7))) >> (RGB2YUV_SHIFT-6);
    }
}

static void planar_rgb16le_to_y(uint8_t *_dst, const uint8_t *_src[4], int width)
{
    int i;
    const uint16_t **src = (const uint16_t **) _src;
    uint16_t *dst = (uint16_t *) _dst;
    for (i = 0; i < width; i++) {
        int g = AV_RL16(src[0] + i);
        int b = AV_RL16(src[1] + i);
        int r = AV_RL16(src[2] + i);

        dst[i] = ((RY * r + GY * g + BY * b + (33 << (RGB2YUV_SHIFT - 1))) >> RGB2YUV_SHIFT);
    }
}

static void planar_rgb16be_to_y(uint8_t *_dst, const uint8_t *_src[4], int width)
{
    int i;
    const uint16_t **src = (const uint16_t **) _src;
    uint16_t *dst = (uint16_t *) _dst;
    for (i = 0; i < width; i++) {
        int g = AV_RB16(src[0] + i);
        int b = AV_RB16(src[1] + i);
        int r = AV_RB16(src[2] + i);

        dst[i] = ((RY * r + GY * g + BY * b + (33 << (RGB2YUV_SHIFT - 1))) >> RGB2YUV_SHIFT);
    }
}

static void planar_rgb_to_uv(uint16_t *dstU, uint16_t *dstV, const uint8_t *src[4], int width)
{
    int i;
    for (i = 0; i < width; i++) {
        int g = src[0][i];
        int b = src[1][i];
        int r = src[2][i];

        dstU[i] = (RU*r + GU*g + BU*b + (0x4001<<(RGB2YUV_SHIFT-7))) >> (RGB2YUV_SHIFT-6);
        dstV[i] = (RV*r + GV*g + BV*b + (0x4001<<(RGB2YUV_SHIFT-7))) >> (RGB2YUV_SHIFT-6);
    }
}

static void planar_rgb16le_to_uv(uint8_t *_dstU, uint8_t *_dstV, const uint8_t *_src[4], int width)
{
    int i;
    const uint16_t **src = (const uint16_t **) _src;
    uint16_t *dstU = (uint16_t *) _dstU;
    uint16_t *dstV = (uint16_t *) _dstV;
    for (i = 0; i < width; i++) {
        int g = AV_RL16(src[0] + i);
        int b = AV_RL16(src[1] + i);
        int r = AV_RL16(src[2] + i);

        dstU[i] = (RU * r + GU * g + BU * b + (257 << RGB2YUV_SHIFT)) >> (RGB2YUV_SHIFT + 1);
        dstV[i] = (RV * r + GV * g + BV * b + (257 << RGB2YUV_SHIFT)) >> (RGB2YUV_SHIFT + 1);
    }
}

static void planar_rgb16be_to_uv(uint8_t *_dstU, uint8_t *_dstV, const uint8_t *_src[4], int width)
{
    int i;
    const uint16_t **src = (const uint16_t **) _src;
    uint16_t *dstU = (uint16_t *) _dstU;
    uint16_t *dstV = (uint16_t *) _dstV;
    for (i = 0; i < width; i++) {
        int g = AV_RB16(src[0] + i);
        int b = AV_RB16(src[1] + i);
        int r = AV_RB16(src[2] + i);

        dstU[i] = (RU * r + GU * g + BU * b + (257 << RGB2YUV_SHIFT)) >> (RGB2YUV_SHIFT + 1);
        dstV[i] = (RV * r + GV * g + BV * b + (257 << RGB2YUV_SHIFT)) >> (RGB2YUV_SHIFT + 1);
    }
}

=======
>>>>>>> ef1c785f
static void hScale16To19_c(SwsContext *c, int16_t *_dst, int dstW, const uint8_t *_src,
                           const int16_t *filter,
                           const int16_t *filterPos, int filterSize)
{
    int i;
    int32_t *dst = (int32_t *) _dst;
    const uint16_t *src = (const uint16_t *) _src;
    int bits = av_pix_fmt_descriptors[c->srcFormat].comp[0].depth_minus1;
    int sh = bits - 4;

    if((isAnyRGB(c->srcFormat) || c->srcFormat==PIX_FMT_PAL8) && av_pix_fmt_descriptors[c->srcFormat].comp[0].depth_minus1<15)
        sh= 9;

    for (i = 0; i < dstW; i++) {
        int j;
        int srcPos = filterPos[i];
        int val = 0;

        for (j = 0; j < filterSize; j++) {
            val += src[srcPos + j] * filter[filterSize * i + j];
        }
        // filter=14 bit, input=16 bit, output=30 bit, >> 11 makes 19 bit
        dst[i] = FFMIN(val >> sh, (1 << 19) - 1);
    }
}

static void hScale16To15_c(SwsContext *c, int16_t *dst, int dstW, const uint8_t *_src,
                           const int16_t *filter,
                           const int16_t *filterPos, int filterSize)
{
    int i;
    const uint16_t *src = (const uint16_t *) _src;
    int sh = av_pix_fmt_descriptors[c->srcFormat].comp[0].depth_minus1;

    if(sh<15)
        sh= isAnyRGB(c->srcFormat) || c->srcFormat==PIX_FMT_PAL8 ? 13 : av_pix_fmt_descriptors[c->srcFormat].comp[0].depth_minus1;

    for (i = 0; i < dstW; i++) {
        int j;
        int srcPos = filterPos[i];
        int val = 0;

        for (j = 0; j < filterSize; j++) {
            val += src[srcPos + j] * filter[filterSize * i + j];
        }
        // filter=14 bit, input=16 bit, output=30 bit, >> 15 makes 15 bit
        dst[i] = FFMIN(val >> sh, (1 << 15) - 1);
    }
}

// bilinear / bicubic scaling
static void hScale8To15_c(SwsContext *c, int16_t *dst, int dstW, const uint8_t *src,
                          const int16_t *filter, const int16_t *filterPos,
                          int filterSize)
{
    int i;
    for (i=0; i<dstW; i++) {
        int j;
        int srcPos= filterPos[i];
        int val=0;
        for (j=0; j<filterSize; j++) {
            val += ((int)src[srcPos + j])*filter[filterSize*i + j];
        }
        //filter += hFilterSize;
        dst[i] = FFMIN(val>>7, (1<<15)-1); // the cubic equation does overflow ...
        //dst[i] = val>>7;
    }
}

static void hScale8To19_c(SwsContext *c, int16_t *_dst, int dstW, const uint8_t *src,
                          const int16_t *filter, const int16_t *filterPos,
                          int filterSize)
{
    int i;
    int32_t *dst = (int32_t *) _dst;
    for (i=0; i<dstW; i++) {
        int j;
        int srcPos= filterPos[i];
        int val=0;
        for (j=0; j<filterSize; j++) {
            val += ((int)src[srcPos + j])*filter[filterSize*i + j];
        }
        //filter += hFilterSize;
        dst[i] = FFMIN(val>>3, (1<<19)-1); // the cubic equation does overflow ...
        //dst[i] = val>>7;
    }
}

//FIXME all pal and rgb srcFormats could do this convertion as well
//FIXME all scalers more complex than bilinear could do half of this transform
static void chrRangeToJpeg_c(int16_t *dstU, int16_t *dstV, int width)
{
    int i;
    for (i = 0; i < width; i++) {
        dstU[i] = (FFMIN(dstU[i],30775)*4663 - 9289992)>>12; //-264
        dstV[i] = (FFMIN(dstV[i],30775)*4663 - 9289992)>>12; //-264
    }
}
static void chrRangeFromJpeg_c(int16_t *dstU, int16_t *dstV, int width)
{
    int i;
    for (i = 0; i < width; i++) {
        dstU[i] = (dstU[i]*1799 + 4081085)>>11; //1469
        dstV[i] = (dstV[i]*1799 + 4081085)>>11; //1469
    }
}
static void lumRangeToJpeg_c(int16_t *dst, int width)
{
    int i;
    for (i = 0; i < width; i++)
        dst[i] = (FFMIN(dst[i],30189)*19077 - 39057361)>>14;
}
static void lumRangeFromJpeg_c(int16_t *dst, int width)
{
    int i;
    for (i = 0; i < width; i++)
        dst[i] = (dst[i]*14071 + 33561947)>>14;
}

static void chrRangeToJpeg16_c(int16_t *_dstU, int16_t *_dstV, int width)
{
    int i;
    int32_t *dstU = (int32_t *) _dstU;
    int32_t *dstV = (int32_t *) _dstV;
    for (i = 0; i < width; i++) {
        dstU[i] = (FFMIN(dstU[i],30775<<4)*4663 - (9289992<<4))>>12; //-264
        dstV[i] = (FFMIN(dstV[i],30775<<4)*4663 - (9289992<<4))>>12; //-264
    }
}
static void chrRangeFromJpeg16_c(int16_t *_dstU, int16_t *_dstV, int width)
{
    int i;
    int32_t *dstU = (int32_t *) _dstU;
    int32_t *dstV = (int32_t *) _dstV;
    for (i = 0; i < width; i++) {
        dstU[i] = (dstU[i]*1799 + (4081085<<4))>>11; //1469
        dstV[i] = (dstV[i]*1799 + (4081085<<4))>>11; //1469
    }
}
static void lumRangeToJpeg16_c(int16_t *_dst, int width)
{
    int i;
    int32_t *dst = (int32_t *) _dst;
    for (i = 0; i < width; i++)
        dst[i] = (FFMIN(dst[i],30189<<4)*4769 - (39057361<<2))>>12;
}
static void lumRangeFromJpeg16_c(int16_t *_dst, int width)
{
    int i;
    int32_t *dst = (int32_t *) _dst;
    for (i = 0; i < width; i++)
        dst[i] = (dst[i]*(14071/4) + (33561947<<4)/4)>>12;
}

static void hyscale_fast_c(SwsContext *c, int16_t *dst, int dstWidth,
                           const uint8_t *src, int srcW, int xInc)
{
    int i;
    unsigned int xpos=0;
    for (i=0;i<dstWidth;i++) {
        register unsigned int xx=xpos>>16;
        register unsigned int xalpha=(xpos&0xFFFF)>>9;
        dst[i]= (src[xx]<<7) + (src[xx+1] - src[xx])*xalpha;
        xpos+=xInc;
    }
    for (i=dstWidth-1; (i*xInc)>>16 >=srcW-1; i--)
        dst[i] = src[srcW-1]*128;
}

// *** horizontal scale Y line to temp buffer
static av_always_inline void hyscale(SwsContext *c, int16_t *dst, int dstWidth,
                                     const uint8_t *src_in[4], int srcW, int xInc,
                                     const int16_t *hLumFilter,
                                     const int16_t *hLumFilterPos, int hLumFilterSize,
                                     uint8_t *formatConvBuffer,
                                     uint32_t *pal, int isAlpha)
{
    void (*toYV12)(uint8_t *, const uint8_t *, const uint8_t *, const uint8_t *, int, uint32_t *) = isAlpha ? c->alpToYV12 : c->lumToYV12;
    void (*convertRange)(int16_t *, int) = isAlpha ? NULL : c->lumConvertRange;
    const uint8_t *src = src_in[isAlpha ? 3 : 0];

    if (toYV12) {
        toYV12(formatConvBuffer, src, src_in[1], src_in[2], srcW, pal);
        src= formatConvBuffer;
    } else if (c->readLumPlanar && !isAlpha) {
        c->readLumPlanar(formatConvBuffer, src_in, srcW);
        src = formatConvBuffer;
    }

    if (!c->hyscale_fast) {
        c->hyScale(c, dst, dstWidth, src, hLumFilter, hLumFilterPos, hLumFilterSize);
    } else { // fast bilinear upscale / crap downscale
        c->hyscale_fast(c, dst, dstWidth, src, srcW, xInc);
    }

    if (convertRange)
        convertRange(dst, dstWidth);
}

static void hcscale_fast_c(SwsContext *c, int16_t *dst1, int16_t *dst2,
                           int dstWidth, const uint8_t *src1,
                           const uint8_t *src2, int srcW, int xInc)
{
    int i;
    unsigned int xpos=0;
    for (i=0;i<dstWidth;i++) {
        register unsigned int xx=xpos>>16;
        register unsigned int xalpha=(xpos&0xFFFF)>>9;
        dst1[i]=(src1[xx]*(xalpha^127)+src1[xx+1]*xalpha);
        dst2[i]=(src2[xx]*(xalpha^127)+src2[xx+1]*xalpha);
        xpos+=xInc;
    }
    for (i=dstWidth-1; (i*xInc)>>16 >=srcW-1; i--) {
        dst1[i] = src1[srcW-1]*128;
        dst2[i] = src2[srcW-1]*128;
    }
}

static av_always_inline void hcscale(SwsContext *c, int16_t *dst1, int16_t *dst2, int dstWidth,
                                     const uint8_t *src_in[4],
                                     int srcW, int xInc, const int16_t *hChrFilter,
                                     const int16_t *hChrFilterPos, int hChrFilterSize,
                                     uint8_t *formatConvBuffer, uint32_t *pal)
{
    const uint8_t *src1 = src_in[1], *src2 = src_in[2];
    if (c->chrToYV12) {
        uint8_t *buf2 = formatConvBuffer + FFALIGN(srcW*2+78, 16);
        c->chrToYV12(formatConvBuffer, buf2, src_in[0], src1, src2, srcW, pal);
        src1= formatConvBuffer;
        src2= buf2;
    } else if (c->readChrPlanar) {
        uint8_t *buf2 = formatConvBuffer + FFALIGN(srcW*2+78, 16);
        c->readChrPlanar(formatConvBuffer, buf2, src_in, srcW);
        src1= formatConvBuffer;
        src2= buf2;
    }

    if (!c->hcscale_fast) {
        c->hcScale(c, dst1, dstWidth, src1, hChrFilter, hChrFilterPos, hChrFilterSize);
        c->hcScale(c, dst2, dstWidth, src2, hChrFilter, hChrFilterPos, hChrFilterSize);
    } else { // fast bilinear upscale / crap downscale
        c->hcscale_fast(c, dst1, dst2, dstWidth, src1, src2, srcW, xInc);
    }

    if (c->chrConvertRange)
        c->chrConvertRange(dst1, dst2, dstWidth);
}

<<<<<<< HEAD
static av_always_inline void
find_c_packed_planar_out_funcs(SwsContext *c,
                               yuv2planar1_fn *yuv2plane1, yuv2planarX_fn *yuv2planeX,
                               yuv2interleavedX_fn *yuv2nv12cX,
                               yuv2packed1_fn *yuv2packed1, yuv2packed2_fn *yuv2packed2,
                               yuv2packedX_fn *yuv2packedX)
{
    enum PixelFormat dstFormat = c->dstFormat;

    if (is16BPS(dstFormat)) {
        *yuv2planeX = isBE(dstFormat) ? yuv2planeX_16BE_c  : yuv2planeX_16LE_c;
        *yuv2plane1 = isBE(dstFormat) ? yuv2plane1_16BE_c  : yuv2plane1_16LE_c;
    } else if (is9_OR_10BPS(dstFormat)) {
        if (av_pix_fmt_descriptors[dstFormat].comp[0].depth_minus1 == 8) {
            *yuv2planeX = isBE(dstFormat) ? yuv2planeX_9BE_c  : yuv2planeX_9LE_c;
            *yuv2plane1 = isBE(dstFormat) ? yuv2plane1_9BE_c  : yuv2plane1_9LE_c;
        } else {
            *yuv2planeX = isBE(dstFormat) ? yuv2planeX_10BE_c  : yuv2planeX_10LE_c;
            *yuv2plane1 = isBE(dstFormat) ? yuv2plane1_10BE_c  : yuv2plane1_10LE_c;
        }
    } else {
        *yuv2plane1 = yuv2plane1_8_c;
        *yuv2planeX = yuv2planeX_8_c;
        if (dstFormat == PIX_FMT_NV12 || dstFormat == PIX_FMT_NV21)
            *yuv2nv12cX = yuv2nv12cX_c;
    }

    if(c->flags & SWS_FULL_CHR_H_INT) {
        switch (dstFormat) {
            case PIX_FMT_RGBA:
#if CONFIG_SMALL
                *yuv2packedX = yuv2rgba32_full_X_c;
#else
#if CONFIG_SWSCALE_ALPHA
                if (c->alpPixBuf) {
                    *yuv2packedX = yuv2rgba32_full_X_c;
                } else
#endif /* CONFIG_SWSCALE_ALPHA */
                {
                    *yuv2packedX = yuv2rgbx32_full_X_c;
                }
#endif /* !CONFIG_SMALL */
                break;
            case PIX_FMT_ARGB:
#if CONFIG_SMALL
                *yuv2packedX = yuv2argb32_full_X_c;
#else
#if CONFIG_SWSCALE_ALPHA
                if (c->alpPixBuf) {
                    *yuv2packedX = yuv2argb32_full_X_c;
                } else
#endif /* CONFIG_SWSCALE_ALPHA */
                {
                    *yuv2packedX = yuv2xrgb32_full_X_c;
                }
#endif /* !CONFIG_SMALL */
                break;
            case PIX_FMT_BGRA:
#if CONFIG_SMALL
                *yuv2packedX = yuv2bgra32_full_X_c;
#else
#if CONFIG_SWSCALE_ALPHA
                if (c->alpPixBuf) {
                    *yuv2packedX = yuv2bgra32_full_X_c;
                } else
#endif /* CONFIG_SWSCALE_ALPHA */
                {
                    *yuv2packedX = yuv2bgrx32_full_X_c;
                }
#endif /* !CONFIG_SMALL */
                break;
            case PIX_FMT_ABGR:
#if CONFIG_SMALL
                *yuv2packedX = yuv2abgr32_full_X_c;
#else
#if CONFIG_SWSCALE_ALPHA
                if (c->alpPixBuf) {
                    *yuv2packedX = yuv2abgr32_full_X_c;
                } else
#endif /* CONFIG_SWSCALE_ALPHA */
                {
                    *yuv2packedX = yuv2xbgr32_full_X_c;
                }
#endif /* !CONFIG_SMALL */
                break;
            case PIX_FMT_RGB24:
            *yuv2packedX = yuv2rgb24_full_X_c;
            break;
        case PIX_FMT_BGR24:
            *yuv2packedX = yuv2bgr24_full_X_c;
            break;
        }
        if(!*yuv2packedX)
            goto YUV_PACKED;
    } else {
        YUV_PACKED:
        switch (dstFormat) {
        case PIX_FMT_RGB48LE:
            *yuv2packed1 = yuv2rgb48le_1_c;
            *yuv2packed2 = yuv2rgb48le_2_c;
            *yuv2packedX = yuv2rgb48le_X_c;
            break;
        case PIX_FMT_RGB48BE:
            *yuv2packed1 = yuv2rgb48be_1_c;
            *yuv2packed2 = yuv2rgb48be_2_c;
            *yuv2packedX = yuv2rgb48be_X_c;
            break;
        case PIX_FMT_BGR48LE:
            *yuv2packed1 = yuv2bgr48le_1_c;
            *yuv2packed2 = yuv2bgr48le_2_c;
            *yuv2packedX = yuv2bgr48le_X_c;
            break;
        case PIX_FMT_BGR48BE:
            *yuv2packed1 = yuv2bgr48be_1_c;
            *yuv2packed2 = yuv2bgr48be_2_c;
            *yuv2packedX = yuv2bgr48be_X_c;
            break;
        case PIX_FMT_RGB32:
        case PIX_FMT_BGR32:
#if CONFIG_SMALL
            *yuv2packed1 = yuv2rgb32_1_c;
            *yuv2packed2 = yuv2rgb32_2_c;
            *yuv2packedX = yuv2rgb32_X_c;
#else
#if CONFIG_SWSCALE_ALPHA
                if (c->alpPixBuf) {
                    *yuv2packed1 = yuv2rgba32_1_c;
                    *yuv2packed2 = yuv2rgba32_2_c;
                    *yuv2packedX = yuv2rgba32_X_c;
                } else
#endif /* CONFIG_SWSCALE_ALPHA */
                {
                    *yuv2packed1 = yuv2rgbx32_1_c;
                    *yuv2packed2 = yuv2rgbx32_2_c;
                    *yuv2packedX = yuv2rgbx32_X_c;
                }
#endif /* !CONFIG_SMALL */
            break;
        case PIX_FMT_RGB32_1:
        case PIX_FMT_BGR32_1:
#if CONFIG_SMALL
                *yuv2packed1 = yuv2rgb32_1_1_c;
                *yuv2packed2 = yuv2rgb32_1_2_c;
                *yuv2packedX = yuv2rgb32_1_X_c;
#else
#if CONFIG_SWSCALE_ALPHA
                if (c->alpPixBuf) {
                    *yuv2packed1 = yuv2rgba32_1_1_c;
                    *yuv2packed2 = yuv2rgba32_1_2_c;
                    *yuv2packedX = yuv2rgba32_1_X_c;
                } else
#endif /* CONFIG_SWSCALE_ALPHA */
                {
                    *yuv2packed1 = yuv2rgbx32_1_1_c;
                    *yuv2packed2 = yuv2rgbx32_1_2_c;
                    *yuv2packedX = yuv2rgbx32_1_X_c;
                }
#endif /* !CONFIG_SMALL */
                break;
        case PIX_FMT_RGB24:
            *yuv2packed1 = yuv2rgb24_1_c;
            *yuv2packed2 = yuv2rgb24_2_c;
            *yuv2packedX = yuv2rgb24_X_c;
            break;
        case PIX_FMT_BGR24:
            *yuv2packed1 = yuv2bgr24_1_c;
            *yuv2packed2 = yuv2bgr24_2_c;
            *yuv2packedX = yuv2bgr24_X_c;
            break;
        case PIX_FMT_RGB565LE:
        case PIX_FMT_RGB565BE:
        case PIX_FMT_BGR565LE:
        case PIX_FMT_BGR565BE:
            *yuv2packed1 = yuv2rgb16_1_c;
            *yuv2packed2 = yuv2rgb16_2_c;
            *yuv2packedX = yuv2rgb16_X_c;
            break;
        case PIX_FMT_RGB555LE:
        case PIX_FMT_RGB555BE:
        case PIX_FMT_BGR555LE:
        case PIX_FMT_BGR555BE:
            *yuv2packed1 = yuv2rgb15_1_c;
            *yuv2packed2 = yuv2rgb15_2_c;
            *yuv2packedX = yuv2rgb15_X_c;
            break;
        case PIX_FMT_RGB444LE:
        case PIX_FMT_RGB444BE:
        case PIX_FMT_BGR444LE:
        case PIX_FMT_BGR444BE:
            *yuv2packed1 = yuv2rgb12_1_c;
            *yuv2packed2 = yuv2rgb12_2_c;
            *yuv2packedX = yuv2rgb12_X_c;
            break;
        case PIX_FMT_RGB8:
        case PIX_FMT_BGR8:
            *yuv2packed1 = yuv2rgb8_1_c;
            *yuv2packed2 = yuv2rgb8_2_c;
            *yuv2packedX = yuv2rgb8_X_c;
            break;
        case PIX_FMT_RGB4:
        case PIX_FMT_BGR4:
            *yuv2packed1 = yuv2rgb4_1_c;
            *yuv2packed2 = yuv2rgb4_2_c;
            *yuv2packedX = yuv2rgb4_X_c;
            break;
        case PIX_FMT_RGB4_BYTE:
        case PIX_FMT_BGR4_BYTE:
            *yuv2packed1 = yuv2rgb4b_1_c;
            *yuv2packed2 = yuv2rgb4b_2_c;
            *yuv2packedX = yuv2rgb4b_X_c;
            break;
        }
    }
    switch (dstFormat) {
    case PIX_FMT_GRAY16BE:
        *yuv2packed1 = yuv2gray16BE_1_c;
        *yuv2packed2 = yuv2gray16BE_2_c;
        *yuv2packedX = yuv2gray16BE_X_c;
        break;
    case PIX_FMT_GRAY16LE:
        *yuv2packed1 = yuv2gray16LE_1_c;
        *yuv2packed2 = yuv2gray16LE_2_c;
        *yuv2packedX = yuv2gray16LE_X_c;
        break;
    case PIX_FMT_MONOWHITE:
        *yuv2packed1 = yuv2monowhite_1_c;
        *yuv2packed2 = yuv2monowhite_2_c;
        *yuv2packedX = yuv2monowhite_X_c;
        break;
    case PIX_FMT_MONOBLACK:
        *yuv2packed1 = yuv2monoblack_1_c;
        *yuv2packed2 = yuv2monoblack_2_c;
        *yuv2packedX = yuv2monoblack_X_c;
        break;
    case PIX_FMT_YUYV422:
        *yuv2packed1 = yuv2yuyv422_1_c;
        *yuv2packed2 = yuv2yuyv422_2_c;
        *yuv2packedX = yuv2yuyv422_X_c;
        break;
    case PIX_FMT_UYVY422:
        *yuv2packed1 = yuv2uyvy422_1_c;
        *yuv2packed2 = yuv2uyvy422_2_c;
        *yuv2packedX = yuv2uyvy422_X_c;
        break;
    }
}

=======
>>>>>>> ef1c785f
#define DEBUG_SWSCALE_BUFFERS 0
#define DEBUG_BUFFERS(...) if (DEBUG_SWSCALE_BUFFERS) av_log(c, AV_LOG_DEBUG, __VA_ARGS__)

static int swScale(SwsContext *c, const uint8_t* src[],
                   int srcStride[], int srcSliceY,
                   int srcSliceH, uint8_t* dst[], int dstStride[])
{
    /* load a few things into local vars to make the code more readable? and faster */
    const int srcW= c->srcW;
    const int dstW= c->dstW;
    const int dstH= c->dstH;
    const int chrDstW= c->chrDstW;
    const int chrSrcW= c->chrSrcW;
    const int lumXInc= c->lumXInc;
    const int chrXInc= c->chrXInc;
    const enum PixelFormat dstFormat= c->dstFormat;
    const int flags= c->flags;
    int16_t *vLumFilterPos= c->vLumFilterPos;
    int16_t *vChrFilterPos= c->vChrFilterPos;
    int16_t *hLumFilterPos= c->hLumFilterPos;
    int16_t *hChrFilterPos= c->hChrFilterPos;
    int16_t *hLumFilter= c->hLumFilter;
    int16_t *hChrFilter= c->hChrFilter;
    int32_t *lumMmxFilter= c->lumMmxFilter;
    int32_t *chrMmxFilter= c->chrMmxFilter;
    int32_t av_unused *alpMmxFilter= c->alpMmxFilter;
    const int vLumFilterSize= c->vLumFilterSize;
    const int vChrFilterSize= c->vChrFilterSize;
    const int hLumFilterSize= c->hLumFilterSize;
    const int hChrFilterSize= c->hChrFilterSize;
    int16_t **lumPixBuf= c->lumPixBuf;
    int16_t **chrUPixBuf= c->chrUPixBuf;
    int16_t **chrVPixBuf= c->chrVPixBuf;
    int16_t **alpPixBuf= c->alpPixBuf;
    const int vLumBufSize= c->vLumBufSize;
    const int vChrBufSize= c->vChrBufSize;
    uint8_t *formatConvBuffer= c->formatConvBuffer;
    const int chrSrcSliceY= srcSliceY >> c->chrSrcVSubSample;
    const int chrSrcSliceH= -((-srcSliceH) >> c->chrSrcVSubSample);
    int lastDstY;
    uint32_t *pal=c->pal_yuv;
    int should_dither= isNBPS(c->srcFormat) || is16BPS(c->srcFormat);

    yuv2planar1_fn yuv2plane1 = c->yuv2plane1;
    yuv2planarX_fn yuv2planeX = c->yuv2planeX;
    yuv2interleavedX_fn yuv2nv12cX = c->yuv2nv12cX;
    yuv2packed1_fn yuv2packed1 = c->yuv2packed1;
    yuv2packed2_fn yuv2packed2 = c->yuv2packed2;
    yuv2packedX_fn yuv2packedX = c->yuv2packedX;

    /* vars which will change and which we need to store back in the context */
    int dstY= c->dstY;
    int lumBufIndex= c->lumBufIndex;
    int chrBufIndex= c->chrBufIndex;
    int lastInLumBuf= c->lastInLumBuf;
    int lastInChrBuf= c->lastInChrBuf;

    if (isPacked(c->srcFormat)) {
        src[0]=
        src[1]=
        src[2]=
        src[3]= src[0];
        srcStride[0]=
        srcStride[1]=
        srcStride[2]=
        srcStride[3]= srcStride[0];
    }
    srcStride[1]<<= c->vChrDrop;
    srcStride[2]<<= c->vChrDrop;

    DEBUG_BUFFERS("swScale() %p[%d] %p[%d] %p[%d] %p[%d] -> %p[%d] %p[%d] %p[%d] %p[%d]\n",
                  src[0], srcStride[0], src[1], srcStride[1], src[2], srcStride[2], src[3], srcStride[3],
                  dst[0], dstStride[0], dst[1], dstStride[1], dst[2], dstStride[2], dst[3], dstStride[3]);
    DEBUG_BUFFERS("srcSliceY: %d srcSliceH: %d dstY: %d dstH: %d\n",
                   srcSliceY,    srcSliceH,    dstY,    dstH);
    DEBUG_BUFFERS("vLumFilterSize: %d vLumBufSize: %d vChrFilterSize: %d vChrBufSize: %d\n",
                   vLumFilterSize,    vLumBufSize,    vChrFilterSize,    vChrBufSize);

    if (dstStride[0]%16 !=0 || dstStride[1]%16 !=0 || dstStride[2]%16 !=0 || dstStride[3]%16 != 0) {
        static int warnedAlready=0; //FIXME move this into the context perhaps
        if (flags & SWS_PRINT_INFO && !warnedAlready) {
            av_log(c, AV_LOG_WARNING, "Warning: dstStride is not aligned!\n"
                   "         ->cannot do aligned memory accesses anymore\n");
            warnedAlready=1;
        }
    }

    if ((int)dst[0]%16 || (int)dst[1]%16 || (int)dst[2]%16 || (int)src[0]%16 || (int)src[1]%16 || (int)src[2]%16
        || dstStride[0]%16 || dstStride[1]%16 || dstStride[2]%16 || dstStride[3]%16
        || srcStride[0]%16 || srcStride[1]%16 || srcStride[2]%16 || srcStride[3]%16
    ) {
        static int warnedAlready=0;
        int cpu_flags = av_get_cpu_flags();
        if (HAVE_MMX2 && (cpu_flags & AV_CPU_FLAG_SSE2) && !warnedAlready){
            av_log(c, AV_LOG_WARNING, "Warning: data is not aligned! This can lead to a speedloss\n");
            warnedAlready=1;
        }
    }

    /* Note the user might start scaling the picture in the middle so this
       will not get executed. This is not really intended but works
       currently, so people might do it. */
    if (srcSliceY ==0) {
        lumBufIndex=-1;
        chrBufIndex=-1;
        dstY=0;
        lastInLumBuf= -1;
        lastInChrBuf= -1;
    }

    if (!should_dither) {
        c->chrDither8 = c->lumDither8 = ff_sws_pb_64;
    }
    lastDstY= dstY;

    for (;dstY < dstH; dstY++) {
        const int chrDstY= dstY>>c->chrDstVSubSample;
        uint8_t *dest[4] = {
            dst[0] + dstStride[0] * dstY,
            dst[1] + dstStride[1] * chrDstY,
            dst[2] + dstStride[2] * chrDstY,
            (CONFIG_SWSCALE_ALPHA && alpPixBuf) ? dst[3] + dstStride[3] * dstY : NULL,
        };
        int use_mmx_vfilter= c->use_mmx_vfilter;

        const int firstLumSrcY= vLumFilterPos[dstY]; //First line needed as input
        const int firstLumSrcY2= vLumFilterPos[FFMIN(dstY | ((1<<c->chrDstVSubSample) - 1), dstH-1)];
        const int firstChrSrcY= vChrFilterPos[chrDstY]; //First line needed as input
        int lastLumSrcY= firstLumSrcY + vLumFilterSize -1; // Last line needed as input
        int lastLumSrcY2=firstLumSrcY2+ vLumFilterSize -1; // Last line needed as input
        int lastChrSrcY= firstChrSrcY + vChrFilterSize -1; // Last line needed as input
        int enough_lines;

        //handle holes (FAST_BILINEAR & weird filters)
        if (firstLumSrcY > lastInLumBuf) lastInLumBuf= firstLumSrcY-1;
        if (firstChrSrcY > lastInChrBuf) lastInChrBuf= firstChrSrcY-1;
        assert(firstLumSrcY >= lastInLumBuf - vLumBufSize + 1);
        assert(firstChrSrcY >= lastInChrBuf - vChrBufSize + 1);

        DEBUG_BUFFERS("dstY: %d\n", dstY);
        DEBUG_BUFFERS("\tfirstLumSrcY: %d lastLumSrcY: %d lastInLumBuf: %d\n",
                         firstLumSrcY,    lastLumSrcY,    lastInLumBuf);
        DEBUG_BUFFERS("\tfirstChrSrcY: %d lastChrSrcY: %d lastInChrBuf: %d\n",
                         firstChrSrcY,    lastChrSrcY,    lastInChrBuf);

        // Do we have enough lines in this slice to output the dstY line
        enough_lines = lastLumSrcY2 < srcSliceY + srcSliceH && lastChrSrcY < -((-srcSliceY - srcSliceH)>>c->chrSrcVSubSample);

        if (!enough_lines) {
            lastLumSrcY = srcSliceY + srcSliceH - 1;
            lastChrSrcY = chrSrcSliceY + chrSrcSliceH - 1;
            DEBUG_BUFFERS("buffering slice: lastLumSrcY %d lastChrSrcY %d\n",
                                            lastLumSrcY, lastChrSrcY);
        }

        //Do horizontal scaling
        while(lastInLumBuf < lastLumSrcY) {
            const uint8_t *src1[4] = {
                src[0] + (lastInLumBuf + 1 - srcSliceY) * srcStride[0],
                src[1] + (lastInLumBuf + 1 - srcSliceY) * srcStride[1],
                src[2] + (lastInLumBuf + 1 - srcSliceY) * srcStride[2],
                src[3] + (lastInLumBuf + 1 - srcSliceY) * srcStride[3],
            };
            lumBufIndex++;
            assert(lumBufIndex < 2*vLumBufSize);
            assert(lastInLumBuf + 1 - srcSliceY < srcSliceH);
            assert(lastInLumBuf + 1 - srcSliceY >= 0);
            hyscale(c, lumPixBuf[ lumBufIndex ], dstW, src1, srcW, lumXInc,
                    hLumFilter, hLumFilterPos, hLumFilterSize,
                    formatConvBuffer,
                    pal, 0);
            if (CONFIG_SWSCALE_ALPHA && alpPixBuf)
                hyscale(c, alpPixBuf[ lumBufIndex ], dstW, src1, srcW,
                        lumXInc, hLumFilter, hLumFilterPos, hLumFilterSize,
                        formatConvBuffer,
                        pal, 1);
            lastInLumBuf++;
            DEBUG_BUFFERS("\t\tlumBufIndex %d: lastInLumBuf: %d\n",
                               lumBufIndex,    lastInLumBuf);
        }
        while(lastInChrBuf < lastChrSrcY) {
            const uint8_t *src1[4] = {
                src[0] + (lastInChrBuf + 1 - chrSrcSliceY) * srcStride[0],
                src[1] + (lastInChrBuf + 1 - chrSrcSliceY) * srcStride[1],
                src[2] + (lastInChrBuf + 1 - chrSrcSliceY) * srcStride[2],
                src[3] + (lastInChrBuf + 1 - chrSrcSliceY) * srcStride[3],
            };
            chrBufIndex++;
            assert(chrBufIndex < 2*vChrBufSize);
            assert(lastInChrBuf + 1 - chrSrcSliceY < (chrSrcSliceH));
            assert(lastInChrBuf + 1 - chrSrcSliceY >= 0);
            //FIXME replace parameters through context struct (some at least)

            if (c->needs_hcscale)
                hcscale(c, chrUPixBuf[chrBufIndex], chrVPixBuf[chrBufIndex],
                          chrDstW, src1, chrSrcW, chrXInc,
                          hChrFilter, hChrFilterPos, hChrFilterSize,
                          formatConvBuffer, pal);
            lastInChrBuf++;
            DEBUG_BUFFERS("\t\tchrBufIndex %d: lastInChrBuf: %d\n",
                               chrBufIndex,    lastInChrBuf);
        }
        //wrap buf index around to stay inside the ring buffer
        if (lumBufIndex >= vLumBufSize) lumBufIndex-= vLumBufSize;
        if (chrBufIndex >= vChrBufSize) chrBufIndex-= vChrBufSize;
        if (!enough_lines)
            break; //we can't output a dstY line so let's try with the next slice

#if HAVE_MMX
        updateMMXDitherTables(c, dstY, lumBufIndex, chrBufIndex, lastInLumBuf, lastInChrBuf);
#endif
        if (should_dither) {
            c->chrDither8 = dither_8x8_128[chrDstY & 7];
            c->lumDither8 = dither_8x8_128[dstY & 7];
        }
        if (dstY >= dstH-2) {
            // hmm looks like we can't use MMX here without overwriting this array's tail
<<<<<<< HEAD
            find_c_packed_planar_out_funcs(c, &yuv2plane1, &yuv2planeX,  &yuv2nv12cX,
                                           &yuv2packed1, &yuv2packed2, &yuv2packedX);
            use_mmx_vfilter= 0;
=======
            ff_sws_init_output_funcs(c, &yuv2plane1, &yuv2planeX,  &yuv2nv12cX,
                                     &yuv2packed1, &yuv2packed2, &yuv2packedX);
>>>>>>> ef1c785f
        }

        {
            const int16_t **lumSrcPtr= (const int16_t **)(void*) lumPixBuf + lumBufIndex + firstLumSrcY - lastInLumBuf + vLumBufSize;
            const int16_t **chrUSrcPtr= (const int16_t **)(void*) chrUPixBuf + chrBufIndex + firstChrSrcY - lastInChrBuf + vChrBufSize;
            const int16_t **chrVSrcPtr= (const int16_t **)(void*) chrVPixBuf + chrBufIndex + firstChrSrcY - lastInChrBuf + vChrBufSize;
            const int16_t **alpSrcPtr= (CONFIG_SWSCALE_ALPHA && alpPixBuf) ? (const int16_t **)(void*) alpPixBuf + lumBufIndex + firstLumSrcY - lastInLumBuf + vLumBufSize : NULL;
            int16_t *vLumFilter= c->vLumFilter;
            int16_t *vChrFilter= c->vChrFilter;

            if (isPlanarYUV(dstFormat) || dstFormat==PIX_FMT_GRAY8) { //YV12 like
                const int chrSkipMask= (1<<c->chrDstVSubSample)-1;

                vLumFilter +=    dstY * vLumFilterSize;
                vChrFilter += chrDstY * vChrFilterSize;

                av_assert0(use_mmx_vfilter != (
                               yuv2planeX == yuv2planeX_10BE_c
                            || yuv2planeX == yuv2planeX_10LE_c
                            || yuv2planeX == yuv2planeX_9BE_c
                            || yuv2planeX == yuv2planeX_9LE_c
                            || yuv2planeX == yuv2planeX_16BE_c
                            || yuv2planeX == yuv2planeX_16LE_c
                            || yuv2planeX == yuv2planeX_8_c) || !ARCH_X86);

                if(use_mmx_vfilter){
                    vLumFilter= c->lumMmxFilter;
                    vChrFilter= c->chrMmxFilter;
                }

                if (vLumFilterSize == 1) {
                    yuv2plane1(lumSrcPtr[0], dest[0], dstW, c->lumDither8, 0);
                } else {
                    yuv2planeX(vLumFilter, vLumFilterSize,
                               lumSrcPtr, dest[0], dstW, c->lumDither8, 0);
                }

                if (!((dstY&chrSkipMask) || isGray(dstFormat))) {
                    if (yuv2nv12cX) {
                        yuv2nv12cX(c, vChrFilter, vChrFilterSize, chrUSrcPtr, chrVSrcPtr, dest[1], chrDstW);
                    } else if (vChrFilterSize == 1) {
                        yuv2plane1(chrUSrcPtr[0], dest[1], chrDstW, c->chrDither8, 0);
                        yuv2plane1(chrVSrcPtr[0], dest[2], chrDstW, c->chrDither8, 3);
                    } else {
                        yuv2planeX(vChrFilter, vChrFilterSize,
                                   chrUSrcPtr, dest[1], chrDstW, c->chrDither8, 0);
                        yuv2planeX(vChrFilter, vChrFilterSize,
                                   chrVSrcPtr, dest[2], chrDstW, c->chrDither8, use_mmx_vfilter ? (c->uv_offx2 >> 1) : 3);
                    }
                }

                if (CONFIG_SWSCALE_ALPHA && alpPixBuf){
                    if(use_mmx_vfilter){
                        vLumFilter= c->alpMmxFilter;
                    }
                    if (vLumFilterSize == 1) {
                        yuv2plane1(alpSrcPtr[0], dest[3], dstW, c->lumDither8, 0);
                    } else {
                        yuv2planeX(vLumFilter, vLumFilterSize,
                                   alpSrcPtr, dest[3], dstW, c->lumDither8, 0);
                    }
                }
            } else {
                assert(lumSrcPtr  + vLumFilterSize - 1 < lumPixBuf  + vLumBufSize*2);
                assert(chrUSrcPtr + vChrFilterSize - 1 < chrUPixBuf + vChrBufSize*2);
                if (c->yuv2packed1 && vLumFilterSize == 1 && vChrFilterSize == 2) { //unscaled RGB
                    int chrAlpha = vChrFilter[2 * dstY + 1];
                    yuv2packed1(c, *lumSrcPtr, chrUSrcPtr, chrVSrcPtr,
                                alpPixBuf ? *alpSrcPtr : NULL,
                                dest[0], dstW, chrAlpha, dstY);
                } else if (c->yuv2packed2 && vLumFilterSize == 2 && vChrFilterSize == 2) { //bilinear upscale RGB
                    int lumAlpha = vLumFilter[2 * dstY + 1];
                    int chrAlpha = vChrFilter[2 * dstY + 1];
                    lumMmxFilter[2] =
                    lumMmxFilter[3] = vLumFilter[2 * dstY   ] * 0x10001;
                    chrMmxFilter[2] =
                    chrMmxFilter[3] = vChrFilter[2 * chrDstY] * 0x10001;
                    yuv2packed2(c, lumSrcPtr, chrUSrcPtr, chrVSrcPtr,
                                alpPixBuf ? alpSrcPtr : NULL,
                                dest[0], dstW, lumAlpha, chrAlpha, dstY);
                } else { //general RGB
                    yuv2packedX(c, vLumFilter + dstY * vLumFilterSize,
                                lumSrcPtr, vLumFilterSize,
                                vChrFilter + dstY * vChrFilterSize,
                                chrUSrcPtr, chrVSrcPtr, vChrFilterSize,
                                alpSrcPtr, dest[0], dstW, dstY);
                }
            }
        }
    }

    if (isPlanar(dstFormat) && isALPHA(dstFormat) && !alpPixBuf)
        fillPlane(dst[3], dstStride[3], dstW, dstY-lastDstY, lastDstY, 255);

#if HAVE_MMX2
    if (av_get_cpu_flags() & AV_CPU_FLAG_MMX2)
        __asm__ volatile("sfence":::"memory");
#endif
    emms_c();

    /* store changed local vars back in the context */
    c->dstY= dstY;
    c->lumBufIndex= lumBufIndex;
    c->chrBufIndex= chrBufIndex;
    c->lastInLumBuf= lastInLumBuf;
    c->lastInChrBuf= lastInChrBuf;

    return dstY - lastDstY;
}

static av_cold void sws_init_swScale_c(SwsContext *c)
{
    enum PixelFormat srcFormat = c->srcFormat;

<<<<<<< HEAD
    find_c_packed_planar_out_funcs(c, &c->yuv2plane1, &c->yuv2planeX,
                                   &c->yuv2nv12cX, &c->yuv2packed1, &c->yuv2packed2,
                                   &c->yuv2packedX);

    c->chrToYV12 = NULL;
    switch(srcFormat) {
        case PIX_FMT_YUYV422  : c->chrToYV12 = yuy2ToUV_c; break;
        case PIX_FMT_UYVY422  : c->chrToYV12 = uyvyToUV_c; break;
        case PIX_FMT_NV12     : c->chrToYV12 = nv12ToUV_c; break;
        case PIX_FMT_NV21     : c->chrToYV12 = nv21ToUV_c; break;
        case PIX_FMT_RGB8     :
        case PIX_FMT_BGR8     :
        case PIX_FMT_PAL8     :
        case PIX_FMT_BGR4_BYTE:
        case PIX_FMT_RGB4_BYTE: c->chrToYV12 = palToUV_c; break;
        case PIX_FMT_GBRP9LE:
        case PIX_FMT_GBRP10LE:
        case PIX_FMT_GBRP16LE:  c->readChrPlanar = planar_rgb16le_to_uv; break;
        case PIX_FMT_GBRP9BE:
        case PIX_FMT_GBRP10BE:
        case PIX_FMT_GBRP16BE:  c->readChrPlanar = planar_rgb16be_to_uv; break;
        case PIX_FMT_GBRP:      c->readChrPlanar = planar_rgb_to_uv; break;
#if HAVE_BIGENDIAN
        case PIX_FMT_YUV444P9LE:
        case PIX_FMT_YUV422P9LE:
        case PIX_FMT_YUV420P9LE:
        case PIX_FMT_YUV422P10LE:
        case PIX_FMT_YUV420P10LE:
        case PIX_FMT_YUV444P10LE:
        case PIX_FMT_YUV420P16LE:
        case PIX_FMT_YUV422P16LE:
        case PIX_FMT_YUV444P16LE: c->chrToYV12 = bswap16UV_c; break;
#else
        case PIX_FMT_YUV444P9BE:
        case PIX_FMT_YUV422P9BE:
        case PIX_FMT_YUV420P9BE:
        case PIX_FMT_YUV444P10BE:
        case PIX_FMT_YUV422P10BE:
        case PIX_FMT_YUV420P10BE:
        case PIX_FMT_YUV420P16BE:
        case PIX_FMT_YUV422P16BE:
        case PIX_FMT_YUV444P16BE: c->chrToYV12 = bswap16UV_c; break;
#endif
    }
    if (c->chrSrcHSubSample) {
        switch(srcFormat) {
        case PIX_FMT_RGB48BE : c->chrToYV12 = rgb48BEToUV_half_c; break;
        case PIX_FMT_RGB48LE : c->chrToYV12 = rgb48LEToUV_half_c; break;
        case PIX_FMT_BGR48BE : c->chrToYV12 = bgr48BEToUV_half_c; break;
        case PIX_FMT_BGR48LE : c->chrToYV12 = bgr48LEToUV_half_c; break;
        case PIX_FMT_RGB32   : c->chrToYV12 = bgr32ToUV_half_c;   break;
        case PIX_FMT_RGB32_1 : c->chrToYV12 = bgr321ToUV_half_c;  break;
        case PIX_FMT_BGR24   : c->chrToYV12 = bgr24ToUV_half_c;   break;
        case PIX_FMT_BGR565LE: c->chrToYV12 = bgr16leToUV_half_c; break;
        case PIX_FMT_BGR565BE: c->chrToYV12 = bgr16beToUV_half_c; break;
        case PIX_FMT_BGR555LE: c->chrToYV12 = bgr15leToUV_half_c; break;
        case PIX_FMT_BGR555BE: c->chrToYV12 = bgr15beToUV_half_c; break;
        case PIX_FMT_BGR444LE: c->chrToYV12 = bgr12leToUV_half_c; break;
        case PIX_FMT_BGR444BE: c->chrToYV12 = bgr12beToUV_half_c; break;
        case PIX_FMT_BGR32   : c->chrToYV12 = rgb32ToUV_half_c;   break;
        case PIX_FMT_BGR32_1 : c->chrToYV12 = rgb321ToUV_half_c;  break;
        case PIX_FMT_RGB24   : c->chrToYV12 = rgb24ToUV_half_c;   break;
        case PIX_FMT_RGB565LE: c->chrToYV12 = rgb16leToUV_half_c; break;
        case PIX_FMT_RGB565BE: c->chrToYV12 = rgb16beToUV_half_c; break;
        case PIX_FMT_RGB555LE: c->chrToYV12 = rgb15leToUV_half_c; break;
        case PIX_FMT_RGB555BE: c->chrToYV12 = rgb15beToUV_half_c; break;
        case PIX_FMT_GBR24P  : c->chrToYV12 = gbr24pToUV_half_c;  break;
        case PIX_FMT_RGB444LE: c->chrToYV12 = rgb12leToUV_half_c; break;
        case PIX_FMT_RGB444BE: c->chrToYV12 = rgb12beToUV_half_c; break;
        }
    } else {
        switch(srcFormat) {
        case PIX_FMT_RGB48BE : c->chrToYV12 = rgb48BEToUV_c; break;
        case PIX_FMT_RGB48LE : c->chrToYV12 = rgb48LEToUV_c; break;
        case PIX_FMT_BGR48BE : c->chrToYV12 = bgr48BEToUV_c; break;
        case PIX_FMT_BGR48LE : c->chrToYV12 = bgr48LEToUV_c; break;
        case PIX_FMT_RGB32   : c->chrToYV12 = bgr32ToUV_c;   break;
        case PIX_FMT_RGB32_1 : c->chrToYV12 = bgr321ToUV_c;  break;
        case PIX_FMT_BGR24   : c->chrToYV12 = bgr24ToUV_c;   break;
        case PIX_FMT_BGR565LE: c->chrToYV12 = bgr16leToUV_c; break;
        case PIX_FMT_BGR565BE: c->chrToYV12 = bgr16beToUV_c; break;
        case PIX_FMT_BGR555LE: c->chrToYV12 = bgr15leToUV_c; break;
        case PIX_FMT_BGR555BE: c->chrToYV12 = bgr15beToUV_c; break;
        case PIX_FMT_BGR444LE: c->chrToYV12 = bgr12leToUV_c; break;
        case PIX_FMT_BGR444BE: c->chrToYV12 = bgr12beToUV_c; break;
        case PIX_FMT_BGR32   : c->chrToYV12 = rgb32ToUV_c;   break;
        case PIX_FMT_BGR32_1 : c->chrToYV12 = rgb321ToUV_c;  break;
        case PIX_FMT_RGB24   : c->chrToYV12 = rgb24ToUV_c;   break;
        case PIX_FMT_RGB565LE: c->chrToYV12 = rgb16leToUV_c; break;
        case PIX_FMT_RGB565BE: c->chrToYV12 = rgb16beToUV_c; break;
        case PIX_FMT_RGB555LE: c->chrToYV12 = rgb15leToUV_c; break;
        case PIX_FMT_RGB555BE: c->chrToYV12 = rgb15beToUV_c; break;
        case PIX_FMT_RGB444LE: c->chrToYV12 = rgb12leToUV_c; break;
        case PIX_FMT_RGB444BE: c->chrToYV12 = rgb12beToUV_c; break;
        }
    }

    c->lumToYV12 = NULL;
    c->alpToYV12 = NULL;
    switch (srcFormat) {
    case PIX_FMT_GBRP9LE:
    case PIX_FMT_GBRP10LE:
    case PIX_FMT_GBRP16LE: c->readLumPlanar = planar_rgb16le_to_y; break;
    case PIX_FMT_GBRP9BE:
    case PIX_FMT_GBRP10BE:
    case PIX_FMT_GBRP16BE: c->readLumPlanar = planar_rgb16be_to_y; break;
    case PIX_FMT_GBRP:     c->readLumPlanar = planar_rgb_to_y; break;
#if HAVE_BIGENDIAN
    case PIX_FMT_YUV444P9LE:
    case PIX_FMT_YUV422P9LE:
    case PIX_FMT_YUV420P9LE:
    case PIX_FMT_YUV422P10LE:
    case PIX_FMT_YUV420P10LE:
    case PIX_FMT_YUV444P10LE:
    case PIX_FMT_YUV420P16LE:
    case PIX_FMT_YUV422P16LE:
    case PIX_FMT_YUV444P16LE:
    case PIX_FMT_GRAY16LE: c->lumToYV12 = bswap16Y_c; break;
#else
    case PIX_FMT_YUV444P9BE:
    case PIX_FMT_YUV422P9BE:
    case PIX_FMT_YUV420P9BE:
    case PIX_FMT_YUV444P10BE:
    case PIX_FMT_YUV422P10BE:
    case PIX_FMT_YUV420P10BE:
    case PIX_FMT_YUV420P16BE:
    case PIX_FMT_YUV422P16BE:
    case PIX_FMT_YUV444P16BE:
    case PIX_FMT_GRAY16BE: c->lumToYV12 = bswap16Y_c; break;
#endif
    case PIX_FMT_YUYV422  :
    case PIX_FMT_Y400A    : c->lumToYV12 = yuy2ToY_c; break;
    case PIX_FMT_UYVY422  : c->lumToYV12 = uyvyToY_c;    break;
    case PIX_FMT_BGR24    : c->lumToYV12 = bgr24ToY_c;   break;
    case PIX_FMT_BGR565LE : c->lumToYV12 = bgr16leToY_c; break;
    case PIX_FMT_BGR565BE : c->lumToYV12 = bgr16beToY_c; break;
    case PIX_FMT_BGR555LE : c->lumToYV12 = bgr15leToY_c; break;
    case PIX_FMT_BGR555BE : c->lumToYV12 = bgr15beToY_c; break;
    case PIX_FMT_BGR444LE : c->lumToYV12 = bgr12leToY_c; break;
    case PIX_FMT_BGR444BE : c->lumToYV12 = bgr12beToY_c; break;
    case PIX_FMT_RGB24    : c->lumToYV12 = rgb24ToY_c;   break;
    case PIX_FMT_RGB565LE : c->lumToYV12 = rgb16leToY_c; break;
    case PIX_FMT_RGB565BE : c->lumToYV12 = rgb16beToY_c; break;
    case PIX_FMT_RGB555LE : c->lumToYV12 = rgb15leToY_c; break;
    case PIX_FMT_RGB555BE : c->lumToYV12 = rgb15beToY_c; break;
    case PIX_FMT_RGB444LE : c->lumToYV12 = rgb12leToY_c; break;
    case PIX_FMT_RGB444BE : c->lumToYV12 = rgb12beToY_c; break;
    case PIX_FMT_RGB8     :
    case PIX_FMT_BGR8     :
    case PIX_FMT_PAL8     :
    case PIX_FMT_BGR4_BYTE:
    case PIX_FMT_RGB4_BYTE: c->lumToYV12 = palToY_c; break;
    case PIX_FMT_MONOBLACK: c->lumToYV12 = monoblack2Y_c; break;
    case PIX_FMT_MONOWHITE: c->lumToYV12 = monowhite2Y_c; break;
    case PIX_FMT_RGB32  : c->lumToYV12 = bgr32ToY_c;  break;
    case PIX_FMT_RGB32_1: c->lumToYV12 = bgr321ToY_c; break;
    case PIX_FMT_BGR32  : c->lumToYV12 = rgb32ToY_c;  break;
    case PIX_FMT_BGR32_1: c->lumToYV12 = rgb321ToY_c; break;
    case PIX_FMT_RGB48BE: c->lumToYV12 = rgb48BEToY_c; break;
    case PIX_FMT_RGB48LE: c->lumToYV12 = rgb48LEToY_c; break;
    case PIX_FMT_BGR48BE: c->lumToYV12 = bgr48BEToY_c; break;
    case PIX_FMT_BGR48LE: c->lumToYV12 = bgr48LEToY_c; break;
    }
    if (c->alpPixBuf) {
        switch (srcFormat) {
        case PIX_FMT_BGRA:
        case PIX_FMT_RGBA:  c->alpToYV12 = rgbaToA_c; break;
        case PIX_FMT_ABGR:
        case PIX_FMT_ARGB:  c->alpToYV12 = abgrToA_c; break;
        case PIX_FMT_Y400A: c->alpToYV12 = uyvyToY_c; break;
        case PIX_FMT_PAL8 : c->alpToYV12 = palToA_c; break;
        }
    }
=======
    ff_sws_init_output_funcs(c, &c->yuv2plane1, &c->yuv2planeX,
                             &c->yuv2nv12cX, &c->yuv2packed1,
                             &c->yuv2packed2, &c->yuv2packedX);

    ff_sws_init_input_funcs(c);
>>>>>>> ef1c785f


    if (c->srcBpc == 8) {
        if (c->dstBpc <= 10) {
            c->hyScale = c->hcScale = hScale8To15_c;
            if (c->flags & SWS_FAST_BILINEAR) {
                c->hyscale_fast = hyscale_fast_c;
                c->hcscale_fast = hcscale_fast_c;
            }
        } else {
            c->hyScale = c->hcScale = hScale8To19_c;
        }
    } else {
        c->hyScale = c->hcScale = c->dstBpc > 10 ? hScale16To19_c : hScale16To15_c;
    }

    if (c->srcRange != c->dstRange && !isAnyRGB(c->dstFormat)) {
        if (c->dstBpc <= 10) {
            if (c->srcRange) {
                c->lumConvertRange = lumRangeFromJpeg_c;
                c->chrConvertRange = chrRangeFromJpeg_c;
            } else {
                c->lumConvertRange = lumRangeToJpeg_c;
                c->chrConvertRange = chrRangeToJpeg_c;
            }
        } else {
            if (c->srcRange) {
                c->lumConvertRange = lumRangeFromJpeg16_c;
                c->chrConvertRange = chrRangeFromJpeg16_c;
            } else {
                c->lumConvertRange = lumRangeToJpeg16_c;
                c->chrConvertRange = chrRangeToJpeg16_c;
            }
        }
    }

    if (!(isGray(srcFormat) || isGray(c->dstFormat) ||
          srcFormat == PIX_FMT_MONOBLACK || srcFormat == PIX_FMT_MONOWHITE))
        c->needs_hcscale = 1;
}

SwsFunc ff_getSwsFunc(SwsContext *c)
{
    sws_init_swScale_c(c);

    if (HAVE_MMX)
        ff_sws_init_swScale_mmx(c);
    if (HAVE_ALTIVEC)
        ff_sws_init_swScale_altivec(c);

    return swScale;
}<|MERGE_RESOLUTION|>--- conflicted
+++ resolved
@@ -35,123 +35,6 @@
 #include "libavutil/bswap.h"
 #include "libavutil/pixdesc.h"
 
-<<<<<<< HEAD
-
-#define RGB2YUV_SHIFT 15
-#define BY ( (int)(0.114*219/255*(1<<RGB2YUV_SHIFT)+0.5))
-#define BV (-(int)(0.081*224/255*(1<<RGB2YUV_SHIFT)+0.5))
-#define BU ( (int)(0.500*224/255*(1<<RGB2YUV_SHIFT)+0.5))
-#define GY ( (int)(0.587*219/255*(1<<RGB2YUV_SHIFT)+0.5))
-#define GV (-(int)(0.419*224/255*(1<<RGB2YUV_SHIFT)+0.5))
-#define GU (-(int)(0.331*224/255*(1<<RGB2YUV_SHIFT)+0.5))
-#define RY ( (int)(0.299*219/255*(1<<RGB2YUV_SHIFT)+0.5))
-#define RV ( (int)(0.500*224/255*(1<<RGB2YUV_SHIFT)+0.5))
-#define RU (-(int)(0.169*224/255*(1<<RGB2YUV_SHIFT)+0.5))
-
-/*
-NOTES
-Special versions: fast Y 1:1 scaling (no interpolation in y direction)
-
-TODO
-more intelligent misalignment avoidance for the horizontal scaler
-write special vertical cubic upscale version
-optimize C code (YV12 / minmax)
-add support for packed pixel YUV input & output
-add support for Y8 output
-optimize BGR24 & BGR32
-add BGR4 output support
-write special BGR->BGR scaler
-*/
-
-DECLARE_ALIGNED(8, static const uint8_t, dither_2x2_4)[2][8]={
-{  1,   3,   1,   3,   1,   3,   1,   3, },
-{  2,   0,   2,   0,   2,   0,   2,   0, },
-};
-
-DECLARE_ALIGNED(8, static const uint8_t, dither_2x2_8)[2][8]={
-{  6,   2,   6,   2,   6,   2,   6,   2, },
-{  0,   4,   0,   4,   0,   4,   0,   4, },
-};
-
-DECLARE_ALIGNED(8, const uint8_t, dither_4x4_16)[4][8]={
-{  8,   4,  11,   7,   8,   4,  11,   7, },
-{  2,  14,   1,  13,   2,  14,   1,  13, },
-{ 10,   6,   9,   5,  10,   6,   9,   5, },
-{  0,  12,   3,  15,   0,  12,   3,  15, },
-};
-
-DECLARE_ALIGNED(8, const uint8_t, dither_8x8_32)[8][8]={
-{ 17,   9,  23,  15,  16,   8,  22,  14, },
-{  5,  29,   3,  27,   4,  28,   2,  26, },
-{ 21,  13,  19,  11,  20,  12,  18,  10, },
-{  0,  24,   6,  30,   1,  25,   7,  31, },
-{ 16,   8,  22,  14,  17,   9,  23,  15, },
-{  4,  28,   2,  26,   5,  29,   3,  27, },
-{ 20,  12,  18,  10,  21,  13,  19,  11, },
-{  1,  25,   7,  31,   0,  24,   6,  30, },
-};
-
-DECLARE_ALIGNED(8, const uint8_t, dither_8x8_73)[8][8]={
-{  0,  55,  14,  68,   3,  58,  17,  72, },
-{ 37,  18,  50,  32,  40,  22,  54,  35, },
-{  9,  64,   5,  59,  13,  67,   8,  63, },
-{ 46,  27,  41,  23,  49,  31,  44,  26, },
-{  2,  57,  16,  71,   1,  56,  15,  70, },
-{ 39,  21,  52,  34,  38,  19,  51,  33, },
-{ 11,  66,   7,  62,  10,  65,   6,  60, },
-{ 48,  30,  43,  25,  47,  29,  42,  24, },
-};
-
-#if 1
-DECLARE_ALIGNED(8, const uint8_t, dither_8x8_220)[8][8]={
-{117,  62, 158, 103, 113,  58, 155, 100, },
-{ 34, 199,  21, 186,  31, 196,  17, 182, },
-{144,  89, 131,  76, 141,  86, 127,  72, },
-{  0, 165,  41, 206,  10, 175,  52, 217, },
-{110,  55, 151,  96, 120,  65, 162, 107, },
-{ 28, 193,  14, 179,  38, 203,  24, 189, },
-{138,  83, 124,  69, 148,  93, 134,  79, },
-{  7, 172,  48, 213,   3, 168,  45, 210, },
-};
-#elif 1
-// tries to correct a gamma of 1.5
-DECLARE_ALIGNED(8, const uint8_t, dither_8x8_220)[8][8]={
-{  0, 143,  18, 200,   2, 156,  25, 215, },
-{ 78,  28, 125,  64,  89,  36, 138,  74, },
-{ 10, 180,   3, 161,  16, 195,   8, 175, },
-{109,  51,  93,  38, 121,  60, 105,  47, },
-{  1, 152,  23, 210,   0, 147,  20, 205, },
-{ 85,  33, 134,  71,  81,  30, 130,  67, },
-{ 14, 190,   6, 171,  12, 185,   5, 166, },
-{117,  57, 101,  44, 113,  54,  97,  41, },
-};
-#elif 1
-// tries to correct a gamma of 2.0
-DECLARE_ALIGNED(8, const uint8_t, dither_8x8_220)[8][8]={
-{  0, 124,   8, 193,   0, 140,  12, 213, },
-{ 55,  14, 104,  42,  66,  19, 119,  52, },
-{  3, 168,   1, 145,   6, 187,   3, 162, },
-{ 86,  31,  70,  21,  99,  39,  82,  28, },
-{  0, 134,  11, 206,   0, 129,   9, 200, },
-{ 62,  17, 114,  48,  58,  16, 109,  45, },
-{  5, 181,   2, 157,   4, 175,   1, 151, },
-{ 95,  36,  78,  26,  90,  34,  74,  24, },
-};
-#else
-// tries to correct a gamma of 2.5
-DECLARE_ALIGNED(8, const uint8_t, dither_8x8_220)[8][8]={
-{  0, 107,   3, 187,   0, 125,   6, 212, },
-{ 39,   7,  86,  28,  49,  11, 102,  36, },
-{  1, 158,   0, 131,   3, 180,   1, 151, },
-{ 68,  19,  52,  12,  81,  25,  64,  17, },
-{  0, 119,   5, 203,   0, 113,   4, 195, },
-{ 45,   9,  96,  33,  42,   8,  91,  30, },
-{  2, 172,   1, 144,   2, 165,   0, 137, },
-{ 77,  23,  60,  15,  72,  21,  56,  14, },
-};
-#endif
-=======
->>>>>>> ef1c785f
 DECLARE_ALIGNED(8, const uint8_t, dither_8x8_128)[8][8] = {
 {  36, 68, 60, 92, 34, 66, 58, 90,},
 { 100,  4,124, 28, 98,  2,122, 26,},
@@ -164,1254 +47,7 @@
 };
 DECLARE_ALIGNED(8, const uint8_t, ff_sws_pb_64)[8] =
 {  64, 64, 64, 64, 64, 64, 64, 64 };
-<<<<<<< HEAD
-
-DECLARE_ALIGNED(8, const uint8_t, dithers)[8][8][8]={
-{
-  {   0,  1,  0,  1,  0,  1,  0,  1,},
-  {   1,  0,  1,  0,  1,  0,  1,  0,},
-  {   0,  1,  0,  1,  0,  1,  0,  1,},
-  {   1,  0,  1,  0,  1,  0,  1,  0,},
-  {   0,  1,  0,  1,  0,  1,  0,  1,},
-  {   1,  0,  1,  0,  1,  0,  1,  0,},
-  {   0,  1,  0,  1,  0,  1,  0,  1,},
-  {   1,  0,  1,  0,  1,  0,  1,  0,},
-},{
-  {   1,  2,  1,  2,  1,  2,  1,  2,},
-  {   3,  0,  3,  0,  3,  0,  3,  0,},
-  {   1,  2,  1,  2,  1,  2,  1,  2,},
-  {   3,  0,  3,  0,  3,  0,  3,  0,},
-  {   1,  2,  1,  2,  1,  2,  1,  2,},
-  {   3,  0,  3,  0,  3,  0,  3,  0,},
-  {   1,  2,  1,  2,  1,  2,  1,  2,},
-  {   3,  0,  3,  0,  3,  0,  3,  0,},
-},{
-  {   2,  4,  3,  5,  2,  4,  3,  5,},
-  {   6,  0,  7,  1,  6,  0,  7,  1,},
-  {   3,  5,  2,  4,  3,  5,  2,  4,},
-  {   7,  1,  6,  0,  7,  1,  6,  0,},
-  {   2,  4,  3,  5,  2,  4,  3,  5,},
-  {   6,  0,  7,  1,  6,  0,  7,  1,},
-  {   3,  5,  2,  4,  3,  5,  2,  4,},
-  {   7,  1,  6,  0,  7,  1,  6,  0,},
-},{
-  {   4,  8,  7, 11,  4,  8,  7, 11,},
-  {  12,  0, 15,  3, 12,  0, 15,  3,},
-  {   6, 10,  5,  9,  6, 10,  5,  9,},
-  {  14,  2, 13,  1, 14,  2, 13,  1,},
-  {   4,  8,  7, 11,  4,  8,  7, 11,},
-  {  12,  0, 15,  3, 12,  0, 15,  3,},
-  {   6, 10,  5,  9,  6, 10,  5,  9,},
-  {  14,  2, 13,  1, 14,  2, 13,  1,},
-},{
-  {   9, 17, 15, 23,  8, 16, 14, 22,},
-  {  25,  1, 31,  7, 24,  0, 30,  6,},
-  {  13, 21, 11, 19, 12, 20, 10, 18,},
-  {  29,  5, 27,  3, 28,  4, 26,  2,},
-  {   8, 16, 14, 22,  9, 17, 15, 23,},
-  {  24,  0, 30,  6, 25,  1, 31,  7,},
-  {  12, 20, 10, 18, 13, 21, 11, 19,},
-  {  28,  4, 26,  2, 29,  5, 27,  3,},
-},{
-  {  18, 34, 30, 46, 17, 33, 29, 45,},
-  {  50,  2, 62, 14, 49,  1, 61, 13,},
-  {  26, 42, 22, 38, 25, 41, 21, 37,},
-  {  58, 10, 54,  6, 57,  9, 53,  5,},
-  {  16, 32, 28, 44, 19, 35, 31, 47,},
-  {  48,  0, 60, 12, 51,  3, 63, 15,},
-  {  24, 40, 20, 36, 27, 43, 23, 39,},
-  {  56,  8, 52,  4, 59, 11, 55,  7,},
-},{
-  {  18, 34, 30, 46, 17, 33, 29, 45,},
-  {  50,  2, 62, 14, 49,  1, 61, 13,},
-  {  26, 42, 22, 38, 25, 41, 21, 37,},
-  {  58, 10, 54,  6, 57,  9, 53,  5,},
-  {  16, 32, 28, 44, 19, 35, 31, 47,},
-  {  48,  0, 60, 12, 51,  3, 63, 15,},
-  {  24, 40, 20, 36, 27, 43, 23, 39,},
-  {  56,  8, 52,  4, 59, 11, 55,  7,},
-},{
-  {  36, 68, 60, 92, 34, 66, 58, 90,},
-  { 100,  4,124, 28, 98,  2,122, 26,},
-  {  52, 84, 44, 76, 50, 82, 42, 74,},
-  { 116, 20,108, 12,114, 18,106, 10,},
-  {  32, 64, 56, 88, 38, 70, 62, 94,},
-  {  96,  0,120, 24,102,  6,126, 30,},
-  {  48, 80, 40, 72, 54, 86, 46, 78,},
-  { 112, 16,104,  8,118, 22,110, 14,},
-}};
-
-static const uint8_t flat64[8]={64,64,64,64,64,64,64,64};
-
-const uint16_t dither_scale[15][16]={
-{    2,    3,    3,    5,    5,    5,    5,    5,    5,    5,    5,    5,    5,    5,    5,    5,},
-{    2,    3,    7,    7,   13,   13,   25,   25,   25,   25,   25,   25,   25,   25,   25,   25,},
-{    3,    3,    4,   15,   15,   29,   57,   57,   57,  113,  113,  113,  113,  113,  113,  113,},
-{    3,    4,    4,    5,   31,   31,   61,  121,  241,  241,  241,  241,  481,  481,  481,  481,},
-{    3,    4,    5,    5,    6,   63,   63,  125,  249,  497,  993,  993,  993,  993,  993, 1985,},
-{    3,    5,    6,    6,    6,    7,  127,  127,  253,  505, 1009, 2017, 4033, 4033, 4033, 4033,},
-{    3,    5,    6,    7,    7,    7,    8,  255,  255,  509, 1017, 2033, 4065, 8129,16257,16257,},
-{    3,    5,    6,    8,    8,    8,    8,    9,  511,  511, 1021, 2041, 4081, 8161,16321,32641,},
-{    3,    5,    7,    8,    9,    9,    9,    9,   10, 1023, 1023, 2045, 4089, 8177,16353,32705,},
-{    3,    5,    7,    8,   10,   10,   10,   10,   10,   11, 2047, 2047, 4093, 8185,16369,32737,},
-{    3,    5,    7,    8,   10,   11,   11,   11,   11,   11,   12, 4095, 4095, 8189,16377,32753,},
-{    3,    5,    7,    9,   10,   12,   12,   12,   12,   12,   12,   13, 8191, 8191,16381,32761,},
-{    3,    5,    7,    9,   10,   12,   13,   13,   13,   13,   13,   13,   14,16383,16383,32765,},
-{    3,    5,    7,    9,   10,   12,   14,   14,   14,   14,   14,   14,   14,   15,32767,32767,},
-{    3,    5,    7,    9,   11,   12,   14,   15,   15,   15,   15,   15,   15,   15,   16,65535,},
-};
-
-#define output_pixel(pos, val, bias, signedness) \
-    if (big_endian) { \
-        AV_WB16(pos, bias + av_clip_ ## signedness ## 16(val >> shift)); \
-    } else { \
-        AV_WL16(pos, bias + av_clip_ ## signedness ## 16(val >> shift)); \
-    }
-
-static av_always_inline void
-yuv2plane1_16_c_template(const int32_t *src, uint16_t *dest, int dstW,
-                         int big_endian, int output_bits)
-{
-    int i;
-    int shift = 3;
-    av_assert0(output_bits == 16);
-
-    for (i = 0; i < dstW; i++) {
-        int val = src[i] + (1 << (shift - 1));
-        output_pixel(&dest[i], val, 0, uint);
-    }
-}
-
-static av_always_inline void
-yuv2planeX_16_c_template(const int16_t *filter, int filterSize,
-                         const int32_t **src, uint16_t *dest, int dstW,
-                         int big_endian, int output_bits)
-{
-    int i;
-    int shift = 15;
-    av_assert0(output_bits == 16);
-
-    for (i = 0; i < dstW; i++) {
-        int val = 1 << (shift - 1);
-        int j;
-
-        /* range of val is [0,0x7FFFFFFF], so 31 bits, but with lanczos/spline
-         * filters (or anything with negative coeffs, the range can be slightly
-         * wider in both directions. To account for this overflow, we subtract
-         * a constant so it always fits in the signed range (assuming a
-         * reasonable filterSize), and re-add that at the end. */
-        val -= 0x40000000;
-        for (j = 0; j < filterSize; j++)
-            val += src[j][i] * filter[j];
-
-        output_pixel(&dest[i], val, 0x8000, int);
-    }
-}
-
-#undef output_pixel
-
-#define output_pixel(pos, val) \
-    if (big_endian) { \
-        AV_WB16(pos, av_clip_uintp2(val >> shift, output_bits)); \
-    } else { \
-        AV_WL16(pos, av_clip_uintp2(val >> shift, output_bits)); \
-    }
-
-static av_always_inline void
-yuv2plane1_10_c_template(const int16_t *src, uint16_t *dest, int dstW,
-                         int big_endian, int output_bits)
-{
-    int i;
-    int shift = 15 - output_bits;
-
-    for (i = 0; i < dstW; i++) {
-        int val = src[i] + (1 << (shift - 1));
-        output_pixel(&dest[i], val);
-    }
-}
-
-static av_always_inline void
-yuv2planeX_10_c_template(const int16_t *filter, int filterSize,
-                         const int16_t **src, uint16_t *dest, int dstW,
-                         int big_endian, int output_bits)
-{
-    int i;
-    int shift = 11 + 16 - output_bits;
-
-    for (i = 0; i < dstW; i++) {
-        int val = 1 << (shift - 1);
-        int j;
-
-        for (j = 0; j < filterSize; j++)
-            val += src[j][i] * filter[j];
-
-        output_pixel(&dest[i], val);
-    }
-}
-
-#undef output_pixel
-
-#define yuv2NBPS(bits, BE_LE, is_be, template_size, typeX_t) \
-static void yuv2plane1_ ## bits ## BE_LE ## _c(const int16_t *src, \
-                              uint8_t *dest, int dstW, \
-                              const uint8_t *dither, int offset)\
-{ \
-    yuv2plane1_ ## template_size ## _c_template((const typeX_t *) src, \
-                         (uint16_t *) dest, dstW, is_be, bits); \
-}\
-static void yuv2planeX_ ## bits ## BE_LE ## _c(const int16_t *filter, int filterSize, \
-                              const int16_t **src, uint8_t *dest, int dstW, \
-                              const uint8_t *dither, int offset)\
-{ \
-    yuv2planeX_## template_size ## _c_template(filter, \
-                         filterSize, (const typeX_t **) src, \
-                         (uint16_t *) dest, dstW, is_be, bits); \
-}
-yuv2NBPS( 9, BE, 1, 10, int16_t)
-yuv2NBPS( 9, LE, 0, 10, int16_t)
-yuv2NBPS(10, BE, 1, 10, int16_t)
-yuv2NBPS(10, LE, 0, 10, int16_t)
-yuv2NBPS(16, BE, 1, 16, int32_t)
-yuv2NBPS(16, LE, 0, 16, int32_t)
-
-static void yuv2planeX_8_c(const int16_t *filter, int filterSize,
-                           const int16_t **src, uint8_t *dest, int dstW,
-                           const uint8_t *dither, int offset)
-{
-    int i;
-    for (i=0; i<dstW; i++) {
-        int val = dither[(i + offset) & 7] << 12;
-        int j;
-        for (j=0; j<filterSize; j++)
-            val += src[j][i] * filter[j];
-
-        dest[i]= av_clip_uint8(val>>19);
-    }
-}
-
-static void yuv2plane1_8_c(const int16_t *src, uint8_t *dest, int dstW,
-                           const uint8_t *dither, int offset)
-{
-    int i;
-    for (i=0; i<dstW; i++) {
-        int val = (src[i] + dither[(i + offset) & 7]) >> 7;
-        dest[i]= av_clip_uint8(val);
-    }
-}
-
-static void yuv2nv12cX_c(SwsContext *c, const int16_t *chrFilter, int chrFilterSize,
-                        const int16_t **chrUSrc, const int16_t **chrVSrc,
-                        uint8_t *dest, int chrDstW)
-{
-    enum PixelFormat dstFormat = c->dstFormat;
-    const uint8_t *chrDither = c->chrDither8;
-    int i;
-
-    if (dstFormat == PIX_FMT_NV12)
-        for (i=0; i<chrDstW; i++) {
-            int u = chrDither[i & 7] << 12;
-            int v = chrDither[(i + 3) & 7] << 12;
-            int j;
-            for (j=0; j<chrFilterSize; j++) {
-                u += chrUSrc[j][i] * chrFilter[j];
-                v += chrVSrc[j][i] * chrFilter[j];
-            }
-
-            dest[2*i]= av_clip_uint8(u>>19);
-            dest[2*i+1]= av_clip_uint8(v>>19);
-        }
-    else
-        for (i=0; i<chrDstW; i++) {
-            int u = chrDither[i & 7] << 12;
-            int v = chrDither[(i + 3) & 7] << 12;
-            int j;
-            for (j=0; j<chrFilterSize; j++) {
-                u += chrUSrc[j][i] * chrFilter[j];
-                v += chrVSrc[j][i] * chrFilter[j];
-            }
-
-            dest[2*i]= av_clip_uint8(v>>19);
-            dest[2*i+1]= av_clip_uint8(u>>19);
-        }
-}
-
-#define output_pixel(pos, val) \
-        if (target == PIX_FMT_GRAY16BE) { \
-            AV_WB16(pos, val); \
-        } else { \
-            AV_WL16(pos, val); \
-        }
-
-static av_always_inline void
-yuv2gray16_X_c_template(SwsContext *c, const int16_t *lumFilter,
-                        const int32_t **lumSrc, int lumFilterSize,
-                        const int16_t *chrFilter, const int32_t **chrUSrc,
-                        const int32_t **chrVSrc, int chrFilterSize,
-                        const int32_t **alpSrc, uint16_t *dest, int dstW,
-                        int y, enum PixelFormat target)
-{
-    int i;
-
-    for (i = 0; i < (dstW >> 1); i++) {
-        int j;
-        int Y1 = (1 << 14) - 0x40000000;
-        int Y2 = (1 << 14) - 0x40000000;
-
-        for (j = 0; j < lumFilterSize; j++) {
-            Y1 += lumSrc[j][i * 2]     * lumFilter[j];
-            Y2 += lumSrc[j][i * 2 + 1] * lumFilter[j];
-        }
-        Y1 >>= 15;
-        Y2 >>= 15;
-        Y1 = av_clip_int16(Y1);
-        Y2 = av_clip_int16(Y2);
-        output_pixel(&dest[i * 2 + 0], 0x8000 + Y1);
-        output_pixel(&dest[i * 2 + 1], 0x8000 + Y2);
-    }
-}
-
-static av_always_inline void
-yuv2gray16_2_c_template(SwsContext *c, const int32_t *buf[2],
-                        const int32_t *ubuf[2], const int32_t *vbuf[2],
-                        const int32_t *abuf[2], uint16_t *dest, int dstW,
-                        int yalpha, int uvalpha, int y,
-                        enum PixelFormat target)
-{
-    int  yalpha1 = 4095 - yalpha;
-    int i;
-    const int32_t *buf0 = buf[0], *buf1 = buf[1];
-
-    for (i = 0; i < (dstW >> 1); i++) {
-        int Y1 = (buf0[i * 2    ] * yalpha1 + buf1[i * 2    ] * yalpha) >> 15;
-        int Y2 = (buf0[i * 2 + 1] * yalpha1 + buf1[i * 2 + 1] * yalpha) >> 15;
-
-        output_pixel(&dest[i * 2 + 0], Y1);
-        output_pixel(&dest[i * 2 + 1], Y2);
-    }
-}
-
-static av_always_inline void
-yuv2gray16_1_c_template(SwsContext *c, const int32_t *buf0,
-                        const int32_t *ubuf[2], const int32_t *vbuf[2],
-                        const int32_t *abuf0, uint16_t *dest, int dstW,
-                        int uvalpha, int y, enum PixelFormat target)
-{
-    int i;
-
-    for (i = 0; i < (dstW >> 1); i++) {
-        int Y1 = (buf0[i * 2    ]+4)>>3;
-        int Y2 = (buf0[i * 2 + 1]+4)>>3;
-
-        output_pixel(&dest[i * 2 + 0], Y1);
-        output_pixel(&dest[i * 2 + 1], Y2);
-    }
-}
-
-#undef output_pixel
-
-#define YUV2PACKED16WRAPPER(name, base, ext, fmt) \
-static void name ## ext ## _X_c(SwsContext *c, const int16_t *lumFilter, \
-                        const int16_t **_lumSrc, int lumFilterSize, \
-                        const int16_t *chrFilter, const int16_t **_chrUSrc, \
-                        const int16_t **_chrVSrc, int chrFilterSize, \
-                        const int16_t **_alpSrc, uint8_t *_dest, int dstW, \
-                        int y) \
-{ \
-    const int32_t **lumSrc  = (const int32_t **) _lumSrc, \
-                  **chrUSrc = (const int32_t **) _chrUSrc, \
-                  **chrVSrc = (const int32_t **) _chrVSrc, \
-                  **alpSrc  = (const int32_t **) _alpSrc; \
-    uint16_t *dest = (uint16_t *) _dest; \
-    name ## base ## _X_c_template(c, lumFilter, lumSrc, lumFilterSize, \
-                          chrFilter, chrUSrc, chrVSrc, chrFilterSize, \
-                          alpSrc, dest, dstW, y, fmt); \
-} \
- \
-static void name ## ext ## _2_c(SwsContext *c, const int16_t *_buf[2], \
-                        const int16_t *_ubuf[2], const int16_t *_vbuf[2], \
-                        const int16_t *_abuf[2], uint8_t *_dest, int dstW, \
-                        int yalpha, int uvalpha, int y) \
-{ \
-    const int32_t **buf  = (const int32_t **) _buf, \
-                  **ubuf = (const int32_t **) _ubuf, \
-                  **vbuf = (const int32_t **) _vbuf, \
-                  **abuf = (const int32_t **) _abuf; \
-    uint16_t *dest = (uint16_t *) _dest; \
-    name ## base ## _2_c_template(c, buf, ubuf, vbuf, abuf, \
-                          dest, dstW, yalpha, uvalpha, y, fmt); \
-} \
- \
-static void name ## ext ## _1_c(SwsContext *c, const int16_t *_buf0, \
-                        const int16_t *_ubuf[2], const int16_t *_vbuf[2], \
-                        const int16_t *_abuf0, uint8_t *_dest, int dstW, \
-                        int uvalpha, int y) \
-{ \
-    const int32_t *buf0  = (const int32_t *)  _buf0, \
-                 **ubuf  = (const int32_t **) _ubuf, \
-                 **vbuf  = (const int32_t **) _vbuf, \
-                  *abuf0 = (const int32_t *)  _abuf0; \
-    uint16_t *dest = (uint16_t *) _dest; \
-    name ## base ## _1_c_template(c, buf0, ubuf, vbuf, abuf0, dest, \
-                                  dstW, uvalpha, y, fmt); \
-}
-
-YUV2PACKED16WRAPPER(yuv2gray16,, LE, PIX_FMT_GRAY16LE)
-YUV2PACKED16WRAPPER(yuv2gray16,, BE, PIX_FMT_GRAY16BE)
-
-#define output_pixel(pos, acc) \
-    if (target == PIX_FMT_MONOBLACK) { \
-        pos = acc; \
-    } else { \
-        pos = ~acc; \
-    }
-
-static av_always_inline void
-yuv2mono_X_c_template(SwsContext *c, const int16_t *lumFilter,
-                      const int16_t **lumSrc, int lumFilterSize,
-                      const int16_t *chrFilter, const int16_t **chrUSrc,
-                      const int16_t **chrVSrc, int chrFilterSize,
-                      const int16_t **alpSrc, uint8_t *dest, int dstW,
-                      int y, enum PixelFormat target)
-{
-    const uint8_t * const d128=dither_8x8_220[y&7];
-    uint8_t *g = c->table_gU[128 + YUVRGB_TABLE_HEADROOM] + c->table_gV[128 + YUVRGB_TABLE_HEADROOM];
-    int i;
-    unsigned acc = 0;
-
-    for (i = 0; i < dstW - 1; i += 2) {
-        int j;
-        int Y1 = 1 << 18;
-        int Y2 = 1 << 18;
-
-        for (j = 0; j < lumFilterSize; j++) {
-            Y1 += lumSrc[j][i]   * lumFilter[j];
-            Y2 += lumSrc[j][i+1] * lumFilter[j];
-        }
-        Y1 >>= 19;
-        Y2 >>= 19;
-        if ((Y1 | Y2) & 0x100) {
-            Y1 = av_clip_uint8(Y1);
-            Y2 = av_clip_uint8(Y2);
-        }
-        acc += acc + g[Y1 + d128[(i + 0) & 7]];
-        acc += acc + g[Y2 + d128[(i + 1) & 7]];
-        if ((i & 7) == 6) {
-            output_pixel(*dest++, acc);
-        }
-    }
-}
-
-static av_always_inline void
-yuv2mono_2_c_template(SwsContext *c, const int16_t *buf[2],
-                      const int16_t *ubuf[2], const int16_t *vbuf[2],
-                      const int16_t *abuf[2], uint8_t *dest, int dstW,
-                      int yalpha, int uvalpha, int y,
-                      enum PixelFormat target)
-{
-    const int16_t *buf0  = buf[0],  *buf1  = buf[1];
-    const uint8_t * const d128 = dither_8x8_220[y & 7];
-    uint8_t *g = c->table_gU[128 + YUVRGB_TABLE_HEADROOM] + c->table_gV[128 + YUVRGB_TABLE_HEADROOM];
-    int  yalpha1 = 4095 - yalpha;
-    int i;
-
-    for (i = 0; i < dstW - 7; i += 8) {
-        int acc =    g[((buf0[i    ] * yalpha1 + buf1[i    ] * yalpha) >> 19) + d128[0]];
-        acc += acc + g[((buf0[i + 1] * yalpha1 + buf1[i + 1] * yalpha) >> 19) + d128[1]];
-        acc += acc + g[((buf0[i + 2] * yalpha1 + buf1[i + 2] * yalpha) >> 19) + d128[2]];
-        acc += acc + g[((buf0[i + 3] * yalpha1 + buf1[i + 3] * yalpha) >> 19) + d128[3]];
-        acc += acc + g[((buf0[i + 4] * yalpha1 + buf1[i + 4] * yalpha) >> 19) + d128[4]];
-        acc += acc + g[((buf0[i + 5] * yalpha1 + buf1[i + 5] * yalpha) >> 19) + d128[5]];
-        acc += acc + g[((buf0[i + 6] * yalpha1 + buf1[i + 6] * yalpha) >> 19) + d128[6]];
-        acc += acc + g[((buf0[i + 7] * yalpha1 + buf1[i + 7] * yalpha) >> 19) + d128[7]];
-        output_pixel(*dest++, acc);
-    }
-}
-
-static av_always_inline void
-yuv2mono_1_c_template(SwsContext *c, const int16_t *buf0,
-                      const int16_t *ubuf[2], const int16_t *vbuf[2],
-                      const int16_t *abuf0, uint8_t *dest, int dstW,
-                      int uvalpha, int y, enum PixelFormat target)
-{
-    const uint8_t * const d128 = dither_8x8_220[y & 7];
-    uint8_t *g = c->table_gU[128 + YUVRGB_TABLE_HEADROOM] + c->table_gV[128 + YUVRGB_TABLE_HEADROOM];
-    int i;
-
-    for (i = 0; i < dstW - 7; i += 8) {
-        int acc =    g[(buf0[i    ] >> 7) + d128[0]];
-        acc += acc + g[(buf0[i + 1] >> 7) + d128[1]];
-        acc += acc + g[(buf0[i + 2] >> 7) + d128[2]];
-        acc += acc + g[(buf0[i + 3] >> 7) + d128[3]];
-        acc += acc + g[(buf0[i + 4] >> 7) + d128[4]];
-        acc += acc + g[(buf0[i + 5] >> 7) + d128[5]];
-        acc += acc + g[(buf0[i + 6] >> 7) + d128[6]];
-        acc += acc + g[(buf0[i + 7] >> 7) + d128[7]];
-        output_pixel(*dest++, acc);
-    }
-}
-
-#undef output_pixel
-
-#define YUV2PACKEDWRAPPER(name, base, ext, fmt) \
-static void name ## ext ## _X_c(SwsContext *c, const int16_t *lumFilter, \
-                                const int16_t **lumSrc, int lumFilterSize, \
-                                const int16_t *chrFilter, const int16_t **chrUSrc, \
-                                const int16_t **chrVSrc, int chrFilterSize, \
-                                const int16_t **alpSrc, uint8_t *dest, int dstW, \
-                                int y) \
-{ \
-    name ## base ## _X_c_template(c, lumFilter, lumSrc, lumFilterSize, \
-                                  chrFilter, chrUSrc, chrVSrc, chrFilterSize, \
-                                  alpSrc, dest, dstW, y, fmt); \
-} \
- \
-static void name ## ext ## _2_c(SwsContext *c, const int16_t *buf[2], \
-                                const int16_t *ubuf[2], const int16_t *vbuf[2], \
-                                const int16_t *abuf[2], uint8_t *dest, int dstW, \
-                                int yalpha, int uvalpha, int y) \
-{ \
-    name ## base ## _2_c_template(c, buf, ubuf, vbuf, abuf, \
-                                  dest, dstW, yalpha, uvalpha, y, fmt); \
-} \
- \
-static void name ## ext ## _1_c(SwsContext *c, const int16_t *buf0, \
-                                const int16_t *ubuf[2], const int16_t *vbuf[2], \
-                                const int16_t *abuf0, uint8_t *dest, int dstW, \
-                                int uvalpha, int y) \
-{ \
-    name ## base ## _1_c_template(c, buf0, ubuf, vbuf, \
-                                  abuf0, dest, dstW, uvalpha, \
-                                  y, fmt); \
-}
-
-YUV2PACKEDWRAPPER(yuv2mono,, white, PIX_FMT_MONOWHITE)
-YUV2PACKEDWRAPPER(yuv2mono,, black, PIX_FMT_MONOBLACK)
-
-#define output_pixels(pos, Y1, U, Y2, V) \
-    if (target == PIX_FMT_YUYV422) { \
-        dest[pos + 0] = Y1; \
-        dest[pos + 1] = U;  \
-        dest[pos + 2] = Y2; \
-        dest[pos + 3] = V;  \
-    } else { \
-        dest[pos + 0] = U;  \
-        dest[pos + 1] = Y1; \
-        dest[pos + 2] = V;  \
-        dest[pos + 3] = Y2; \
-    }
-
-static av_always_inline void
-yuv2422_X_c_template(SwsContext *c, const int16_t *lumFilter,
-                     const int16_t **lumSrc, int lumFilterSize,
-                     const int16_t *chrFilter, const int16_t **chrUSrc,
-                     const int16_t **chrVSrc, int chrFilterSize,
-                     const int16_t **alpSrc, uint8_t *dest, int dstW,
-                     int y, enum PixelFormat target)
-{
-    int i;
-
-    for (i = 0; i < (dstW >> 1); i++) {
-        int j;
-        int Y1 = 1 << 18;
-        int Y2 = 1 << 18;
-        int U  = 1 << 18;
-        int V  = 1 << 18;
-
-        for (j = 0; j < lumFilterSize; j++) {
-            Y1 += lumSrc[j][i * 2]     * lumFilter[j];
-            Y2 += lumSrc[j][i * 2 + 1] * lumFilter[j];
-        }
-        for (j = 0; j < chrFilterSize; j++) {
-            U += chrUSrc[j][i] * chrFilter[j];
-            V += chrVSrc[j][i] * chrFilter[j];
-        }
-        Y1 >>= 19;
-        Y2 >>= 19;
-        U  >>= 19;
-        V  >>= 19;
-        if ((Y1 | Y2 | U | V) & 0x100) {
-            Y1 = av_clip_uint8(Y1);
-            Y2 = av_clip_uint8(Y2);
-            U  = av_clip_uint8(U);
-            V  = av_clip_uint8(V);
-        }
-        output_pixels(4*i, Y1, U, Y2, V);
-    }
-}
-
-static av_always_inline void
-yuv2422_2_c_template(SwsContext *c, const int16_t *buf[2],
-                     const int16_t *ubuf[2], const int16_t *vbuf[2],
-                     const int16_t *abuf[2], uint8_t *dest, int dstW,
-                     int yalpha, int uvalpha, int y,
-                     enum PixelFormat target)
-{
-    const int16_t *buf0  = buf[0],  *buf1  = buf[1],
-                  *ubuf0 = ubuf[0], *ubuf1 = ubuf[1],
-                  *vbuf0 = vbuf[0], *vbuf1 = vbuf[1];
-    int  yalpha1 = 4095 - yalpha;
-    int uvalpha1 = 4095 - uvalpha;
-    int i;
-
-    for (i = 0; i < (dstW >> 1); i++) {
-        int Y1 = (buf0[i * 2]     * yalpha1  + buf1[i * 2]     * yalpha)  >> 19;
-        int Y2 = (buf0[i * 2 + 1] * yalpha1  + buf1[i * 2 + 1] * yalpha)  >> 19;
-        int U  = (ubuf0[i]        * uvalpha1 + ubuf1[i]        * uvalpha) >> 19;
-        int V  = (vbuf0[i]        * uvalpha1 + vbuf1[i]        * uvalpha) >> 19;
-
-        output_pixels(i * 4, Y1, U, Y2, V);
-    }
-}
-
-static av_always_inline void
-yuv2422_1_c_template(SwsContext *c, const int16_t *buf0,
-                     const int16_t *ubuf[2], const int16_t *vbuf[2],
-                     const int16_t *abuf0, uint8_t *dest, int dstW,
-                     int uvalpha, int y, enum PixelFormat target)
-{
-    const int16_t *ubuf0 = ubuf[0], *ubuf1 = ubuf[1],
-                  *vbuf0 = vbuf[0], *vbuf1 = vbuf[1];
-    int i;
-
-    if (uvalpha < 2048) {
-        for (i = 0; i < (dstW >> 1); i++) {
-            int Y1 = buf0[i * 2]     >> 7;
-            int Y2 = buf0[i * 2 + 1] >> 7;
-            int U  = ubuf1[i]        >> 7;
-            int V  = vbuf1[i]        >> 7;
-
-            output_pixels(i * 4, Y1, U, Y2, V);
-        }
-    } else {
-        for (i = 0; i < (dstW >> 1); i++) {
-            int Y1 =  buf0[i * 2]          >> 7;
-            int Y2 =  buf0[i * 2 + 1]      >> 7;
-            int U  = (ubuf0[i] + ubuf1[i]) >> 8;
-            int V  = (vbuf0[i] + vbuf1[i]) >> 8;
-
-            output_pixels(i * 4, Y1, U, Y2, V);
-        }
-    }
-}
-
-#undef output_pixels
-
-YUV2PACKEDWRAPPER(yuv2, 422, yuyv422, PIX_FMT_YUYV422)
-YUV2PACKEDWRAPPER(yuv2, 422, uyvy422, PIX_FMT_UYVY422)
-
-#define R_B ((target == PIX_FMT_RGB48LE || target == PIX_FMT_RGB48BE) ? R : B)
-#define B_R ((target == PIX_FMT_RGB48LE || target == PIX_FMT_RGB48BE) ? B : R)
-#define output_pixel(pos, val) \
-    if (isBE(target)) { \
-        AV_WB16(pos, val); \
-    } else { \
-        AV_WL16(pos, val); \
-    }
-
-static av_always_inline void
-yuv2rgb48_X_c_template(SwsContext *c, const int16_t *lumFilter,
-                       const int32_t **lumSrc, int lumFilterSize,
-                       const int16_t *chrFilter, const int32_t **chrUSrc,
-                       const int32_t **chrVSrc, int chrFilterSize,
-                       const int32_t **alpSrc, uint16_t *dest, int dstW,
-                       int y, enum PixelFormat target)
-{
-    int i;
-
-    for (i = 0; i < (dstW >> 1); i++) {
-        int j;
-        int Y1 = -0x40000000;
-        int Y2 = -0x40000000;
-        int U  = -128 << 23; // 19
-        int V  = -128 << 23;
-        int R, G, B;
-
-        for (j = 0; j < lumFilterSize; j++) {
-            Y1 += lumSrc[j][i * 2]     * lumFilter[j];
-            Y2 += lumSrc[j][i * 2 + 1] * lumFilter[j];
-        }
-        for (j = 0; j < chrFilterSize; j++) {
-            U += chrUSrc[j][i] * chrFilter[j];
-            V += chrVSrc[j][i] * chrFilter[j];
-        }
-
-        // 8bit: 12+15=27; 16-bit: 12+19=31
-        Y1 >>= 14; // 10
-        Y1 += 0x10000;
-        Y2 >>= 14;
-        Y2 += 0x10000;
-        U  >>= 14;
-        V  >>= 14;
-
-        // 8bit: 27 -> 17bit, 16bit: 31 - 14 = 17bit
-        Y1 -= c->yuv2rgb_y_offset;
-        Y2 -= c->yuv2rgb_y_offset;
-        Y1 *= c->yuv2rgb_y_coeff;
-        Y2 *= c->yuv2rgb_y_coeff;
-        Y1 += 1 << 13; // 21
-        Y2 += 1 << 13;
-        // 8bit: 17 + 13bit = 30bit, 16bit: 17 + 13bit = 30bit
-
-        R = V * c->yuv2rgb_v2r_coeff;
-        G = V * c->yuv2rgb_v2g_coeff + U * c->yuv2rgb_u2g_coeff;
-        B =                            U * c->yuv2rgb_u2b_coeff;
-
-        // 8bit: 30 - 22 = 8bit, 16bit: 30bit - 14 = 16bit
-        output_pixel(&dest[0], av_clip_uintp2(R_B + Y1, 30) >> 14);
-        output_pixel(&dest[1], av_clip_uintp2(  G + Y1, 30) >> 14);
-        output_pixel(&dest[2], av_clip_uintp2(B_R + Y1, 30) >> 14);
-        output_pixel(&dest[3], av_clip_uintp2(R_B + Y2, 30) >> 14);
-        output_pixel(&dest[4], av_clip_uintp2(  G + Y2, 30) >> 14);
-        output_pixel(&dest[5], av_clip_uintp2(B_R + Y2, 30) >> 14);
-        dest += 6;
-    }
-}
-
-static av_always_inline void
-yuv2rgb48_2_c_template(SwsContext *c, const int32_t *buf[2],
-                       const int32_t *ubuf[2], const int32_t *vbuf[2],
-                       const int32_t *abuf[2], uint16_t *dest, int dstW,
-                       int yalpha, int uvalpha, int y,
-                       enum PixelFormat target)
-{
-    const int32_t *buf0  = buf[0],  *buf1  = buf[1],
-                  *ubuf0 = ubuf[0], *ubuf1 = ubuf[1],
-                  *vbuf0 = vbuf[0], *vbuf1 = vbuf[1];
-    int  yalpha1 = 4095 - yalpha;
-    int uvalpha1 = 4095 - uvalpha;
-    int i;
-
-    for (i = 0; i < (dstW >> 1); i++) {
-        int Y1 = (buf0[i * 2]     * yalpha1  + buf1[i * 2]     * yalpha) >> 14;
-        int Y2 = (buf0[i * 2 + 1] * yalpha1  + buf1[i * 2 + 1] * yalpha) >> 14;
-        int U  = (ubuf0[i]        * uvalpha1 + ubuf1[i]        * uvalpha + (-128 << 23)) >> 14;
-        int V  = (vbuf0[i]        * uvalpha1 + vbuf1[i]        * uvalpha + (-128 << 23)) >> 14;
-        int R, G, B;
-
-        Y1 -= c->yuv2rgb_y_offset;
-        Y2 -= c->yuv2rgb_y_offset;
-        Y1 *= c->yuv2rgb_y_coeff;
-        Y2 *= c->yuv2rgb_y_coeff;
-        Y1 += 1 << 13;
-        Y2 += 1 << 13;
-
-        R = V * c->yuv2rgb_v2r_coeff;
-        G = V * c->yuv2rgb_v2g_coeff + U * c->yuv2rgb_u2g_coeff;
-        B =                            U * c->yuv2rgb_u2b_coeff;
-
-        output_pixel(&dest[0], av_clip_uintp2(R_B + Y1, 30) >> 14);
-        output_pixel(&dest[1], av_clip_uintp2(  G + Y1, 30) >> 14);
-        output_pixel(&dest[2], av_clip_uintp2(B_R + Y1, 30) >> 14);
-        output_pixel(&dest[3], av_clip_uintp2(R_B + Y2, 30) >> 14);
-        output_pixel(&dest[4], av_clip_uintp2(  G + Y2, 30) >> 14);
-        output_pixel(&dest[5], av_clip_uintp2(B_R + Y2, 30) >> 14);
-        dest += 6;
-    }
-}
-
-static av_always_inline void
-yuv2rgb48_1_c_template(SwsContext *c, const int32_t *buf0,
-                       const int32_t *ubuf[2], const int32_t *vbuf[2],
-                       const int32_t *abuf0, uint16_t *dest, int dstW,
-                       int uvalpha, int y, enum PixelFormat target)
-{
-    const int32_t *ubuf0 = ubuf[0], *ubuf1 = ubuf[1],
-                  *vbuf0 = vbuf[0], *vbuf1 = vbuf[1];
-    int i;
-
-    if (uvalpha < 2048) {
-        for (i = 0; i < (dstW >> 1); i++) {
-            int Y1 = (buf0[i * 2]    ) >> 2;
-            int Y2 = (buf0[i * 2 + 1]) >> 2;
-            int U  = (ubuf0[i] + (-128 << 11)) >> 2;
-            int V  = (vbuf0[i] + (-128 << 11)) >> 2;
-            int R, G, B;
-
-            Y1 -= c->yuv2rgb_y_offset;
-            Y2 -= c->yuv2rgb_y_offset;
-            Y1 *= c->yuv2rgb_y_coeff;
-            Y2 *= c->yuv2rgb_y_coeff;
-            Y1 += 1 << 13;
-            Y2 += 1 << 13;
-
-            R = V * c->yuv2rgb_v2r_coeff;
-            G = V * c->yuv2rgb_v2g_coeff + U * c->yuv2rgb_u2g_coeff;
-            B =                            U * c->yuv2rgb_u2b_coeff;
-
-            output_pixel(&dest[0], av_clip_uintp2(R_B + Y1, 30) >> 14);
-            output_pixel(&dest[1], av_clip_uintp2(  G + Y1, 30) >> 14);
-            output_pixel(&dest[2], av_clip_uintp2(B_R + Y1, 30) >> 14);
-            output_pixel(&dest[3], av_clip_uintp2(R_B + Y2, 30) >> 14);
-            output_pixel(&dest[4], av_clip_uintp2(  G + Y2, 30) >> 14);
-            output_pixel(&dest[5], av_clip_uintp2(B_R + Y2, 30) >> 14);
-            dest += 6;
-        }
-    } else {
-        for (i = 0; i < (dstW >> 1); i++) {
-            int Y1 = (buf0[i * 2]    ) >> 2;
-            int Y2 = (buf0[i * 2 + 1]) >> 2;
-            int U  = (ubuf0[i] + ubuf1[i] + (-128 << 12)) >> 3;
-            int V  = (vbuf0[i] + vbuf1[i] + (-128 << 12)) >> 3;
-            int R, G, B;
-
-            Y1 -= c->yuv2rgb_y_offset;
-            Y2 -= c->yuv2rgb_y_offset;
-            Y1 *= c->yuv2rgb_y_coeff;
-            Y2 *= c->yuv2rgb_y_coeff;
-            Y1 += 1 << 13;
-            Y2 += 1 << 13;
-
-            R = V * c->yuv2rgb_v2r_coeff;
-            G = V * c->yuv2rgb_v2g_coeff + U * c->yuv2rgb_u2g_coeff;
-            B =                            U * c->yuv2rgb_u2b_coeff;
-
-            output_pixel(&dest[0], av_clip_uintp2(R_B + Y1, 30) >> 14);
-            output_pixel(&dest[1], av_clip_uintp2(  G + Y1, 30) >> 14);
-            output_pixel(&dest[2], av_clip_uintp2(B_R + Y1, 30) >> 14);
-            output_pixel(&dest[3], av_clip_uintp2(R_B + Y2, 30) >> 14);
-            output_pixel(&dest[4], av_clip_uintp2(  G + Y2, 30) >> 14);
-            output_pixel(&dest[5], av_clip_uintp2(B_R + Y2, 30) >> 14);
-            dest += 6;
-        }
-    }
-}
-
-#undef output_pixel
-#undef r_b
-#undef b_r
-
-YUV2PACKED16WRAPPER(yuv2, rgb48, rgb48be, PIX_FMT_RGB48BE)
-YUV2PACKED16WRAPPER(yuv2, rgb48, rgb48le, PIX_FMT_RGB48LE)
-YUV2PACKED16WRAPPER(yuv2, rgb48, bgr48be, PIX_FMT_BGR48BE)
-YUV2PACKED16WRAPPER(yuv2, rgb48, bgr48le, PIX_FMT_BGR48LE)
-
-/*
- * Write out 2 RGB pixels in the target pixel format. This function takes a
- * R/G/B LUT as generated by ff_yuv2rgb_c_init_tables(), which takes care of
- * things like endianness conversion and shifting. The caller takes care of
- * setting the correct offset in these tables from the chroma (U/V) values.
- * This function then uses the luminance (Y1/Y2) values to write out the
- * correct RGB values into the destination buffer.
- */
-static av_always_inline void
-yuv2rgb_write(uint8_t *_dest, int i, int Y1, int Y2,
-              unsigned A1, unsigned A2,
-              const void *_r, const void *_g, const void *_b, int y,
-              enum PixelFormat target, int hasAlpha)
-{
-    if (target == PIX_FMT_ARGB || target == PIX_FMT_RGBA ||
-        target == PIX_FMT_ABGR || target == PIX_FMT_BGRA) {
-        uint32_t *dest = (uint32_t *) _dest;
-        const uint32_t *r = (const uint32_t *) _r;
-        const uint32_t *g = (const uint32_t *) _g;
-        const uint32_t *b = (const uint32_t *) _b;
-
-#if CONFIG_SMALL
-        int sh = hasAlpha ? ((target == PIX_FMT_RGB32_1 || target == PIX_FMT_BGR32_1) ? 0 : 24) : 0;
-
-        dest[i * 2 + 0] = r[Y1] + g[Y1] + b[Y1] + (hasAlpha ? A1 << sh : 0);
-        dest[i * 2 + 1] = r[Y2] + g[Y2] + b[Y2] + (hasAlpha ? A2 << sh : 0);
-#else
-        if (hasAlpha) {
-            int sh = (target == PIX_FMT_RGB32_1 || target == PIX_FMT_BGR32_1) ? 0 : 24;
-
-            dest[i * 2 + 0] = r[Y1] + g[Y1] + b[Y1] + (A1 << sh);
-            dest[i * 2 + 1] = r[Y2] + g[Y2] + b[Y2] + (A2 << sh);
-        } else {
-            dest[i * 2 + 0] = r[Y1] + g[Y1] + b[Y1];
-            dest[i * 2 + 1] = r[Y2] + g[Y2] + b[Y2];
-        }
-#endif
-    } else if (target == PIX_FMT_RGB24 || target == PIX_FMT_BGR24) {
-        uint8_t *dest = (uint8_t *) _dest;
-        const uint8_t *r = (const uint8_t *) _r;
-        const uint8_t *g = (const uint8_t *) _g;
-        const uint8_t *b = (const uint8_t *) _b;
-
-#define r_b ((target == PIX_FMT_RGB24) ? r : b)
-#define b_r ((target == PIX_FMT_RGB24) ? b : r)
-
-        dest[i * 6 + 0] = r_b[Y1];
-        dest[i * 6 + 1] =   g[Y1];
-        dest[i * 6 + 2] = b_r[Y1];
-        dest[i * 6 + 3] = r_b[Y2];
-        dest[i * 6 + 4] =   g[Y2];
-        dest[i * 6 + 5] = b_r[Y2];
-#undef r_b
-#undef b_r
-    } else if (target == PIX_FMT_RGB565 || target == PIX_FMT_BGR565 ||
-               target == PIX_FMT_RGB555 || target == PIX_FMT_BGR555 ||
-               target == PIX_FMT_RGB444 || target == PIX_FMT_BGR444) {
-        uint16_t *dest = (uint16_t *) _dest;
-        const uint16_t *r = (const uint16_t *) _r;
-        const uint16_t *g = (const uint16_t *) _g;
-        const uint16_t *b = (const uint16_t *) _b;
-        int dr1, dg1, db1, dr2, dg2, db2;
-
-        if (target == PIX_FMT_RGB565 || target == PIX_FMT_BGR565) {
-            dr1 = dither_2x2_8[ y & 1     ][0];
-            dg1 = dither_2x2_4[ y & 1     ][0];
-            db1 = dither_2x2_8[(y & 1) ^ 1][0];
-            dr2 = dither_2x2_8[ y & 1     ][1];
-            dg2 = dither_2x2_4[ y & 1     ][1];
-            db2 = dither_2x2_8[(y & 1) ^ 1][1];
-        } else if (target == PIX_FMT_RGB555 || target == PIX_FMT_BGR555) {
-            dr1 = dither_2x2_8[ y & 1     ][0];
-            dg1 = dither_2x2_8[ y & 1     ][1];
-            db1 = dither_2x2_8[(y & 1) ^ 1][0];
-            dr2 = dither_2x2_8[ y & 1     ][1];
-            dg2 = dither_2x2_8[ y & 1     ][0];
-            db2 = dither_2x2_8[(y & 1) ^ 1][1];
-        } else {
-            dr1 = dither_4x4_16[ y & 3     ][0];
-            dg1 = dither_4x4_16[ y & 3     ][1];
-            db1 = dither_4x4_16[(y & 3) ^ 3][0];
-            dr2 = dither_4x4_16[ y & 3     ][1];
-            dg2 = dither_4x4_16[ y & 3     ][0];
-            db2 = dither_4x4_16[(y & 3) ^ 3][1];
-        }
-
-        dest[i * 2 + 0] = r[Y1 + dr1] + g[Y1 + dg1] + b[Y1 + db1];
-        dest[i * 2 + 1] = r[Y2 + dr2] + g[Y2 + dg2] + b[Y2 + db2];
-    } else /* 8/4-bit */ {
-        uint8_t *dest = (uint8_t *) _dest;
-        const uint8_t *r = (const uint8_t *) _r;
-        const uint8_t *g = (const uint8_t *) _g;
-        const uint8_t *b = (const uint8_t *) _b;
-        int dr1, dg1, db1, dr2, dg2, db2;
-
-        if (target == PIX_FMT_RGB8 || target == PIX_FMT_BGR8) {
-            const uint8_t * const d64 = dither_8x8_73[y & 7];
-            const uint8_t * const d32 = dither_8x8_32[y & 7];
-            dr1 = dg1 = d32[(i * 2 + 0) & 7];
-            db1 =       d64[(i * 2 + 0) & 7];
-            dr2 = dg2 = d32[(i * 2 + 1) & 7];
-            db2 =       d64[(i * 2 + 1) & 7];
-        } else {
-            const uint8_t * const d64  = dither_8x8_73 [y & 7];
-            const uint8_t * const d128 = dither_8x8_220[y & 7];
-            dr1 = db1 = d128[(i * 2 + 0) & 7];
-            dg1 =        d64[(i * 2 + 0) & 7];
-            dr2 = db2 = d128[(i * 2 + 1) & 7];
-            dg2 =        d64[(i * 2 + 1) & 7];
-        }
-
-        if (target == PIX_FMT_RGB4 || target == PIX_FMT_BGR4) {
-            dest[i] = r[Y1 + dr1] + g[Y1 + dg1] + b[Y1 + db1] +
-                    ((r[Y2 + dr2] + g[Y2 + dg2] + b[Y2 + db2]) << 4);
-        } else {
-            dest[i * 2 + 0] = r[Y1 + dr1] + g[Y1 + dg1] + b[Y1 + db1];
-            dest[i * 2 + 1] = r[Y2 + dr2] + g[Y2 + dg2] + b[Y2 + db2];
-        }
-    }
-}
-
-static av_always_inline void
-yuv2rgb_X_c_template(SwsContext *c, const int16_t *lumFilter,
-                     const int16_t **lumSrc, int lumFilterSize,
-                     const int16_t *chrFilter, const int16_t **chrUSrc,
-                     const int16_t **chrVSrc, int chrFilterSize,
-                     const int16_t **alpSrc, uint8_t *dest, int dstW,
-                     int y, enum PixelFormat target, int hasAlpha)
-{
-    int i;
-
-    for (i = 0; i < (dstW >> 1); i++) {
-        int j;
-        int Y1 = 1 << 18;
-        int Y2 = 1 << 18;
-        int U  = 1 << 18;
-        int V  = 1 << 18;
-        int av_unused A1, A2;
-        const void *r, *g, *b;
-
-        for (j = 0; j < lumFilterSize; j++) {
-            Y1 += lumSrc[j][i * 2]     * lumFilter[j];
-            Y2 += lumSrc[j][i * 2 + 1] * lumFilter[j];
-        }
-        for (j = 0; j < chrFilterSize; j++) {
-            U += chrUSrc[j][i] * chrFilter[j];
-            V += chrVSrc[j][i] * chrFilter[j];
-        }
-        Y1 >>= 19;
-        Y2 >>= 19;
-        U  >>= 19;
-        V  >>= 19;
-        if (hasAlpha) {
-            A1 = 1 << 18;
-            A2 = 1 << 18;
-            for (j = 0; j < lumFilterSize; j++) {
-                A1 += alpSrc[j][i * 2    ] * lumFilter[j];
-                A2 += alpSrc[j][i * 2 + 1] * lumFilter[j];
-            }
-            A1 >>= 19;
-            A2 >>= 19;
-            if ((A1 | A2) & 0x100) {
-                A1 = av_clip_uint8(A1);
-                A2 = av_clip_uint8(A2);
-            }
-        }
-
-        r =  c->table_rV[V + YUVRGB_TABLE_HEADROOM];
-        g = (c->table_gU[U + YUVRGB_TABLE_HEADROOM] + c->table_gV[V + YUVRGB_TABLE_HEADROOM]);
-        b =  c->table_bU[U + YUVRGB_TABLE_HEADROOM];
-
-        yuv2rgb_write(dest, i, Y1, Y2, hasAlpha ? A1 : 0, hasAlpha ? A2 : 0,
-                      r, g, b, y, target, hasAlpha);
-    }
-}
-
-static av_always_inline void
-yuv2rgb_2_c_template(SwsContext *c, const int16_t *buf[2],
-                     const int16_t *ubuf[2], const int16_t *vbuf[2],
-                     const int16_t *abuf[2], uint8_t *dest, int dstW,
-                     int yalpha, int uvalpha, int y,
-                     enum PixelFormat target, int hasAlpha)
-{
-    const int16_t *buf0  = buf[0],  *buf1  = buf[1],
-                  *ubuf0 = ubuf[0], *ubuf1 = ubuf[1],
-                  *vbuf0 = vbuf[0], *vbuf1 = vbuf[1],
-                  *abuf0 = hasAlpha ? abuf[0] : NULL,
-                  *abuf1 = hasAlpha ? abuf[1] : NULL;
-    int  yalpha1 = 4095 - yalpha;
-    int uvalpha1 = 4095 - uvalpha;
-    int i;
-
-    for (i = 0; i < (dstW >> 1); i++) {
-        int Y1 = (buf0[i * 2]     * yalpha1  + buf1[i * 2]     * yalpha)  >> 19;
-        int Y2 = (buf0[i * 2 + 1] * yalpha1  + buf1[i * 2 + 1] * yalpha)  >> 19;
-        int U  = (ubuf0[i]        * uvalpha1 + ubuf1[i]        * uvalpha) >> 19;
-        int V  = (vbuf0[i]        * uvalpha1 + vbuf1[i]        * uvalpha) >> 19;
-        int A1, A2;
-        const void *r =  c->table_rV[V + YUVRGB_TABLE_HEADROOM],
-                   *g = (c->table_gU[U + YUVRGB_TABLE_HEADROOM] + c->table_gV[V + YUVRGB_TABLE_HEADROOM]),
-                   *b =  c->table_bU[U + YUVRGB_TABLE_HEADROOM];
-
-        if (hasAlpha) {
-            A1 = (abuf0[i * 2    ] * yalpha1 + abuf1[i * 2    ] * yalpha) >> 19;
-            A2 = (abuf0[i * 2 + 1] * yalpha1 + abuf1[i * 2 + 1] * yalpha) >> 19;
-        }
-
-        yuv2rgb_write(dest, i, Y1, Y2, hasAlpha ? A1 : 0, hasAlpha ? A2 : 0,
-                      r, g, b, y, target, hasAlpha);
-    }
-}
-
-static av_always_inline void
-yuv2rgb_1_c_template(SwsContext *c, const int16_t *buf0,
-                     const int16_t *ubuf[2], const int16_t *vbuf[2],
-                     const int16_t *abuf0, uint8_t *dest, int dstW,
-                     int uvalpha, int y, enum PixelFormat target,
-                     int hasAlpha)
-{
-    const int16_t *ubuf0 = ubuf[0], *ubuf1 = ubuf[1],
-                  *vbuf0 = vbuf[0], *vbuf1 = vbuf[1];
-    int i;
-
-    if (uvalpha < 2048) {
-        for (i = 0; i < (dstW >> 1); i++) {
-            int Y1 = buf0[i * 2]     >> 7;
-            int Y2 = buf0[i * 2 + 1] >> 7;
-            int U  = ubuf1[i]        >> 7;
-            int V  = vbuf1[i]        >> 7;
-            int A1, A2;
-            const void *r =  c->table_rV[V + YUVRGB_TABLE_HEADROOM],
-                       *g = (c->table_gU[U + YUVRGB_TABLE_HEADROOM] + c->table_gV[V + YUVRGB_TABLE_HEADROOM]),
-                       *b =  c->table_bU[U + YUVRGB_TABLE_HEADROOM];
-
-            if (hasAlpha) {
-                A1 = abuf0[i * 2    ] >> 7;
-                A2 = abuf0[i * 2 + 1] >> 7;
-            }
-
-            yuv2rgb_write(dest, i, Y1, Y2, hasAlpha ? A1 : 0, hasAlpha ? A2 : 0,
-                          r, g, b, y, target, hasAlpha);
-        }
-    } else {
-        for (i = 0; i < (dstW >> 1); i++) {
-            int Y1 =  buf0[i * 2]          >> 7;
-            int Y2 =  buf0[i * 2 + 1]      >> 7;
-            int U  = (ubuf0[i] + ubuf1[i]) >> 8;
-            int V  = (vbuf0[i] + vbuf1[i]) >> 8;
-            int A1, A2;
-            const void *r =  c->table_rV[V + YUVRGB_TABLE_HEADROOM],
-                       *g = (c->table_gU[U + YUVRGB_TABLE_HEADROOM] + c->table_gV[V + YUVRGB_TABLE_HEADROOM]),
-                       *b =  c->table_bU[U + YUVRGB_TABLE_HEADROOM];
-
-            if (hasAlpha) {
-                A1 = abuf0[i * 2    ] >> 7;
-                A2 = abuf0[i * 2 + 1] >> 7;
-            }
-
-            yuv2rgb_write(dest, i, Y1, Y2, hasAlpha ? A1 : 0, hasAlpha ? A2 : 0,
-                          r, g, b, y, target, hasAlpha);
-        }
-    }
-}
-
-#define YUV2RGBWRAPPERX(name, base, ext, fmt, hasAlpha) \
-static void name ## ext ## _X_c(SwsContext *c, const int16_t *lumFilter, \
-                                const int16_t **lumSrc, int lumFilterSize, \
-                                const int16_t *chrFilter, const int16_t **chrUSrc, \
-                                const int16_t **chrVSrc, int chrFilterSize, \
-                                const int16_t **alpSrc, uint8_t *dest, int dstW, \
-                                int y) \
-{ \
-    name ## base ## _X_c_template(c, lumFilter, lumSrc, lumFilterSize, \
-                                  chrFilter, chrUSrc, chrVSrc, chrFilterSize, \
-                                  alpSrc, dest, dstW, y, fmt, hasAlpha); \
-}
-#define YUV2RGBWRAPPER(name, base, ext, fmt, hasAlpha) \
-YUV2RGBWRAPPERX(name, base, ext, fmt, hasAlpha) \
-static void name ## ext ## _2_c(SwsContext *c, const int16_t *buf[2], \
-                                const int16_t *ubuf[2], const int16_t *vbuf[2], \
-                                const int16_t *abuf[2], uint8_t *dest, int dstW, \
-                                int yalpha, int uvalpha, int y) \
-{ \
-    name ## base ## _2_c_template(c, buf, ubuf, vbuf, abuf, \
-                                  dest, dstW, yalpha, uvalpha, y, fmt, hasAlpha); \
-} \
- \
-static void name ## ext ## _1_c(SwsContext *c, const int16_t *buf0, \
-                                const int16_t *ubuf[2], const int16_t *vbuf[2], \
-                                const int16_t *abuf0, uint8_t *dest, int dstW, \
-                                int uvalpha, int y) \
-{ \
-    name ## base ## _1_c_template(c, buf0, ubuf, vbuf, abuf0, dest, \
-                                  dstW, uvalpha, y, fmt, hasAlpha); \
-}
-
-#if CONFIG_SMALL
-YUV2RGBWRAPPER(yuv2rgb,,  32_1,  PIX_FMT_RGB32_1,   CONFIG_SWSCALE_ALPHA && c->alpPixBuf)
-YUV2RGBWRAPPER(yuv2rgb,,  32,    PIX_FMT_RGB32,     CONFIG_SWSCALE_ALPHA && c->alpPixBuf)
-#else
-#if CONFIG_SWSCALE_ALPHA
-YUV2RGBWRAPPER(yuv2rgb,, a32_1,  PIX_FMT_RGB32_1,   1)
-YUV2RGBWRAPPER(yuv2rgb,, a32,    PIX_FMT_RGB32,     1)
-#endif
-YUV2RGBWRAPPER(yuv2rgb,, x32_1,  PIX_FMT_RGB32_1,   0)
-YUV2RGBWRAPPER(yuv2rgb,, x32,    PIX_FMT_RGB32,     0)
-#endif
-YUV2RGBWRAPPER(yuv2, rgb, rgb24, PIX_FMT_RGB24,   0)
-YUV2RGBWRAPPER(yuv2, rgb, bgr24, PIX_FMT_BGR24,   0)
-YUV2RGBWRAPPER(yuv2rgb,,  16,    PIX_FMT_RGB565,    0)
-YUV2RGBWRAPPER(yuv2rgb,,  15,    PIX_FMT_RGB555,    0)
-YUV2RGBWRAPPER(yuv2rgb,,  12,    PIX_FMT_RGB444,    0)
-YUV2RGBWRAPPER(yuv2rgb,,   8,    PIX_FMT_RGB8,      0)
-YUV2RGBWRAPPER(yuv2rgb,,   4,    PIX_FMT_RGB4,      0)
-YUV2RGBWRAPPER(yuv2rgb,,   4b,   PIX_FMT_RGB4_BYTE, 0)
-
-static av_always_inline void
-yuv2rgb_full_X_c_template(SwsContext *c, const int16_t *lumFilter,
-                          const int16_t **lumSrc, int lumFilterSize,
-                          const int16_t *chrFilter, const int16_t **chrUSrc,
-                          const int16_t **chrVSrc, int chrFilterSize,
-                          const int16_t **alpSrc, uint8_t *dest,
-                          int dstW, int y, enum PixelFormat target, int hasAlpha)
-{
-    int i;
-    int step = (target == PIX_FMT_RGB24 || target == PIX_FMT_BGR24) ? 3 : 4;
-
-    for (i = 0; i < dstW; i++) {
-        int j;
-        int Y = 1<<9;
-        int U = (1<<9)-(128 << 19);
-        int V = (1<<9)-(128 << 19);
-        int av_unused A;
-        int R, G, B;
-
-        for (j = 0; j < lumFilterSize; j++) {
-            Y += lumSrc[j][i] * lumFilter[j];
-        }
-        for (j = 0; j < chrFilterSize; j++) {
-            U += chrUSrc[j][i] * chrFilter[j];
-            V += chrVSrc[j][i] * chrFilter[j];
-        }
-        Y >>= 10;
-        U >>= 10;
-        V >>= 10;
-        if (hasAlpha) {
-            A = 1 << 18;
-            for (j = 0; j < lumFilterSize; j++) {
-                A += alpSrc[j][i] * lumFilter[j];
-            }
-            A >>= 19;
-            if (A & 0x100)
-                A = av_clip_uint8(A);
-        }
-        Y -= c->yuv2rgb_y_offset;
-        Y *= c->yuv2rgb_y_coeff;
-        Y += 1 << 21;
-        R = Y + V*c->yuv2rgb_v2r_coeff;
-        G = Y + V*c->yuv2rgb_v2g_coeff + U*c->yuv2rgb_u2g_coeff;
-        B = Y +                          U*c->yuv2rgb_u2b_coeff;
-        if ((R | G | B) & 0xC0000000) {
-            R = av_clip_uintp2(R, 30);
-            G = av_clip_uintp2(G, 30);
-            B = av_clip_uintp2(B, 30);
-        }
-
-        switch(target) {
-        case PIX_FMT_ARGB:
-            dest[0] = hasAlpha ? A : 255;
-            dest[1] = R >> 22;
-            dest[2] = G >> 22;
-            dest[3] = B >> 22;
-            break;
-        case PIX_FMT_RGB24:
-            dest[0] = R >> 22;
-            dest[1] = G >> 22;
-            dest[2] = B >> 22;
-            break;
-        case PIX_FMT_RGBA:
-            dest[0] = R >> 22;
-            dest[1] = G >> 22;
-            dest[2] = B >> 22;
-            dest[3] = hasAlpha ? A : 255;
-            break;
-        case PIX_FMT_ABGR:
-            dest[0] = hasAlpha ? A : 255;
-            dest[1] = B >> 22;
-            dest[2] = G >> 22;
-            dest[3] = R >> 22;
-            break;
-        case PIX_FMT_BGR24:
-            dest[0] = B >> 22;
-            dest[1] = G >> 22;
-            dest[2] = R >> 22;
-            break;
-        case PIX_FMT_BGRA:
-            dest[0] = B >> 22;
-            dest[1] = G >> 22;
-            dest[2] = R >> 22;
-            dest[3] = hasAlpha ? A : 255;
-            break;
-        }
-        dest += step;
-    }
-}
-
-#if CONFIG_SMALL
-YUV2RGBWRAPPERX(yuv2, rgb_full, bgra32_full, PIX_FMT_BGRA,  CONFIG_SWSCALE_ALPHA && c->alpPixBuf)
-YUV2RGBWRAPPERX(yuv2, rgb_full, abgr32_full, PIX_FMT_ABGR,  CONFIG_SWSCALE_ALPHA && c->alpPixBuf)
-YUV2RGBWRAPPERX(yuv2, rgb_full, rgba32_full, PIX_FMT_RGBA,  CONFIG_SWSCALE_ALPHA && c->alpPixBuf)
-YUV2RGBWRAPPERX(yuv2, rgb_full, argb32_full, PIX_FMT_ARGB,  CONFIG_SWSCALE_ALPHA && c->alpPixBuf)
-#else
-#if CONFIG_SWSCALE_ALPHA
-YUV2RGBWRAPPERX(yuv2, rgb_full, bgra32_full, PIX_FMT_BGRA,  1)
-YUV2RGBWRAPPERX(yuv2, rgb_full, abgr32_full, PIX_FMT_ABGR,  1)
-YUV2RGBWRAPPERX(yuv2, rgb_full, rgba32_full, PIX_FMT_RGBA,  1)
-YUV2RGBWRAPPERX(yuv2, rgb_full, argb32_full, PIX_FMT_ARGB,  1)
-#endif
-YUV2RGBWRAPPERX(yuv2, rgb_full, bgrx32_full, PIX_FMT_BGRA,  0)
-YUV2RGBWRAPPERX(yuv2, rgb_full, xbgr32_full, PIX_FMT_ABGR,  0)
-YUV2RGBWRAPPERX(yuv2, rgb_full, rgbx32_full, PIX_FMT_RGBA,  0)
-YUV2RGBWRAPPERX(yuv2, rgb_full, xrgb32_full, PIX_FMT_ARGB,  0)
-#endif
-YUV2RGBWRAPPERX(yuv2, rgb_full, bgr24_full,  PIX_FMT_BGR24, 0)
-YUV2RGBWRAPPERX(yuv2, rgb_full, rgb24_full,  PIX_FMT_RGB24, 0)
-=======
->>>>>>> ef1c785f
+
 
 static av_always_inline void fillPlane(uint8_t* plane, int stride,
                                        int width, int height,
@@ -1425,586 +61,6 @@
     }
 }
 
-<<<<<<< HEAD
-#define input_pixel(pos) (isBE(origin) ? AV_RB16(pos) : AV_RL16(pos))
-
-#define r ((origin == PIX_FMT_BGR48BE || origin == PIX_FMT_BGR48LE) ? b_r : r_b)
-#define b ((origin == PIX_FMT_BGR48BE || origin == PIX_FMT_BGR48LE) ? r_b : b_r)
-
-static av_always_inline void
-rgb48ToY_c_template(uint16_t *dst, const uint16_t *src, int width,
-                    enum PixelFormat origin)
-{
-    int i;
-    for (i = 0; i < width; i++) {
-        unsigned int r_b = input_pixel(&src[i*3+0]);
-        unsigned int   g = input_pixel(&src[i*3+1]);
-        unsigned int b_r = input_pixel(&src[i*3+2]);
-
-        dst[i] = (RY*r + GY*g + BY*b + (0x2001<<(RGB2YUV_SHIFT-1))) >> RGB2YUV_SHIFT;
-    }
-}
-
-static av_always_inline void
-rgb48ToUV_c_template(uint16_t *dstU, uint16_t *dstV,
-                    const uint16_t *src1, const uint16_t *src2,
-                    int width, enum PixelFormat origin)
-{
-    int i;
-    assert(src1==src2);
-    for (i = 0; i < width; i++) {
-        int r_b = input_pixel(&src1[i*3+0]);
-        int   g = input_pixel(&src1[i*3+1]);
-        int b_r = input_pixel(&src1[i*3+2]);
-
-        dstU[i] = (RU*r + GU*g + BU*b + (0x10001<<(RGB2YUV_SHIFT-1))) >> RGB2YUV_SHIFT;
-        dstV[i] = (RV*r + GV*g + BV*b + (0x10001<<(RGB2YUV_SHIFT-1))) >> RGB2YUV_SHIFT;
-    }
-}
-
-static av_always_inline void
-rgb48ToUV_half_c_template(uint16_t *dstU, uint16_t *dstV,
-                          const uint16_t *src1, const uint16_t *src2,
-                          int width, enum PixelFormat origin)
-{
-    int i;
-    assert(src1==src2);
-    for (i = 0; i < width; i++) {
-        int r_b = (input_pixel(&src1[6 * i + 0]) + input_pixel(&src1[6 * i + 3]) + 1) >> 1;
-        int   g = (input_pixel(&src1[6 * i + 1]) + input_pixel(&src1[6 * i + 4]) + 1) >> 1;
-        int b_r = (input_pixel(&src1[6 * i + 2]) + input_pixel(&src1[6 * i + 5]) + 1) >> 1;
-
-        dstU[i]= (RU*r + GU*g + BU*b + (0x10001<<(RGB2YUV_SHIFT-1))) >> RGB2YUV_SHIFT;
-        dstV[i]= (RV*r + GV*g + BV*b + (0x10001<<(RGB2YUV_SHIFT-1))) >> RGB2YUV_SHIFT;
-    }
-}
-
-#undef r
-#undef b
-#undef input_pixel
-
-#define rgb48funcs(pattern, BE_LE, origin) \
-static void pattern ## 48 ## BE_LE ## ToY_c(uint8_t *_dst, const uint8_t *_src, const uint8_t *unused0, const uint8_t *unused1,\
-                                    int width, uint32_t *unused) \
-{ \
-    const uint16_t *src = (const uint16_t *) _src; \
-    uint16_t *dst = (uint16_t *) _dst; \
-    rgb48ToY_c_template(dst, src, width, origin); \
-} \
- \
-static void pattern ## 48 ## BE_LE ## ToUV_c(uint8_t *_dstU, uint8_t *_dstV, \
-                                    const uint8_t *unused0, const uint8_t *_src1, const uint8_t *_src2, \
-                                    int width, uint32_t *unused) \
-{ \
-    const uint16_t *src1 = (const uint16_t *) _src1, \
-                   *src2 = (const uint16_t *) _src2; \
-    uint16_t *dstU = (uint16_t *) _dstU, *dstV = (uint16_t *) _dstV; \
-    rgb48ToUV_c_template(dstU, dstV, src1, src2, width, origin); \
-} \
- \
-static void pattern ## 48 ## BE_LE ## ToUV_half_c(uint8_t *_dstU, uint8_t *_dstV, \
-                                    const uint8_t *unused0, const uint8_t *_src1, const uint8_t *_src2, \
-                                    int width, uint32_t *unused) \
-{ \
-    const uint16_t *src1 = (const uint16_t *) _src1, \
-                   *src2 = (const uint16_t *) _src2; \
-    uint16_t *dstU = (uint16_t *) _dstU, *dstV = (uint16_t *) _dstV; \
-    rgb48ToUV_half_c_template(dstU, dstV, src1, src2, width, origin); \
-}
-
-rgb48funcs(rgb, LE, PIX_FMT_RGB48LE)
-rgb48funcs(rgb, BE, PIX_FMT_RGB48BE)
-rgb48funcs(bgr, LE, PIX_FMT_BGR48LE)
-rgb48funcs(bgr, BE, PIX_FMT_BGR48BE)
-
-#define input_pixel(i) ((origin == PIX_FMT_RGBA || origin == PIX_FMT_BGRA || \
-                         origin == PIX_FMT_ARGB || origin == PIX_FMT_ABGR) ? AV_RN32A(&src[(i)*4]) : \
-                        (isBE(origin) ? AV_RB16(&src[(i)*2]) : AV_RL16(&src[(i)*2])))
-
-static av_always_inline void
-rgb16_32ToY_c_template(int16_t *dst, const uint8_t *src,
-                       int width, enum PixelFormat origin,
-                       int shr,   int shg,   int shb, int shp,
-                       int maskr, int maskg, int maskb,
-                       int rsh,   int gsh,   int bsh, int S)
-{
-    const int ry = RY << rsh, gy = GY << gsh, by = BY << bsh;
-    const unsigned rnd = (32<<((S)-1)) + (1<<(S-7));
-    int i;
-
-    for (i = 0; i < width; i++) {
-        int px = input_pixel(i) >> shp;
-        int b = (px & maskb) >> shb;
-        int g = (px & maskg) >> shg;
-        int r = (px & maskr) >> shr;
-
-        dst[i] = (ry * r + gy * g + by * b + rnd) >> ((S)-6);
-    }
-}
-
-static av_always_inline void
-rgb16_32ToUV_c_template(int16_t *dstU, int16_t *dstV,
-                        const uint8_t *src, int width,
-                        enum PixelFormat origin,
-                        int shr,   int shg,   int shb, int shp,
-                        int maskr, int maskg, int maskb,
-                        int rsh,   int gsh,   int bsh, int S)
-{
-    const int ru = RU << rsh, gu = GU << gsh, bu = BU << bsh,
-              rv = RV << rsh, gv = GV << gsh, bv = BV << bsh;
-    const unsigned rnd = (256u<<((S)-1)) + (1<<(S-7));
-    int i;
-
-    for (i = 0; i < width; i++) {
-        int px = input_pixel(i) >> shp;
-        int b = (px & maskb) >> shb;
-        int g = (px & maskg) >> shg;
-        int r = (px & maskr) >> shr;
-
-        dstU[i] = (ru * r + gu * g + bu * b + rnd) >> ((S)-6);
-        dstV[i] = (rv * r + gv * g + bv * b + rnd) >> ((S)-6);
-    }
-}
-
-static av_always_inline void
-rgb16_32ToUV_half_c_template(int16_t *dstU, int16_t *dstV,
-                             const uint8_t *src, int width,
-                             enum PixelFormat origin,
-                             int shr,   int shg,   int shb, int shp,
-                             int maskr, int maskg, int maskb,
-                             int rsh,   int gsh,   int bsh, int S)
-{
-    const int ru = RU << rsh, gu = GU << gsh, bu = BU << bsh,
-              rv = RV << rsh, gv = GV << gsh, bv = BV << bsh,
-              maskgx = ~(maskr | maskb);
-    const unsigned rnd = (256U<<(S)) + (1<<(S-6));
-    int i;
-
-    maskr |= maskr << 1; maskb |= maskb << 1; maskg |= maskg << 1;
-    for (i = 0; i < width; i++) {
-        int px0 = input_pixel(2 * i + 0) >> shp;
-        int px1 = input_pixel(2 * i + 1) >> shp;
-        int b, r, g = (px0 & maskgx) + (px1 & maskgx);
-        int rb = px0 + px1 - g;
-
-        b = (rb & maskb) >> shb;
-        if (shp || origin == PIX_FMT_BGR565LE || origin == PIX_FMT_BGR565BE ||
-            origin == PIX_FMT_RGB565LE || origin == PIX_FMT_RGB565BE) {
-            g >>= shg;
-        } else {
-            g = (g  & maskg) >> shg;
-        }
-        r = (rb & maskr) >> shr;
-
-        dstU[i] = (ru * r + gu * g + bu * b + (unsigned)rnd) >> ((S)-6+1);
-        dstV[i] = (rv * r + gv * g + bv * b + (unsigned)rnd) >> ((S)-6+1);
-    }
-}
-
-#undef input_pixel
-
-#define rgb16_32_wrapper(fmt, name, shr, shg, shb, shp, maskr, \
-                         maskg, maskb, rsh, gsh, bsh, S) \
-static void name ## ToY_c(uint8_t *dst, const uint8_t *src, const uint8_t *unused1, const uint8_t *unused2, \
-                          int width, uint32_t *unused) \
-{ \
-    rgb16_32ToY_c_template((int16_t*)dst, src, width, fmt, \
-                           shr, shg, shb, shp, \
-                           maskr, maskg, maskb, rsh, gsh, bsh, S); \
-} \
- \
-static void name ## ToUV_c(uint8_t *dstU, uint8_t *dstV, \
-                           const uint8_t *unused0, const uint8_t *src, const uint8_t *dummy, \
-                           int width, uint32_t *unused) \
-{ \
-    rgb16_32ToUV_c_template((int16_t*)dstU, (int16_t*)dstV, src, width, fmt,  \
-                            shr, shg, shb, shp, \
-                            maskr, maskg, maskb, rsh, gsh, bsh, S); \
-} \
- \
-static void name ## ToUV_half_c(uint8_t *dstU, uint8_t *dstV, \
-                                const uint8_t *unused0, const uint8_t *src, const uint8_t *dummy, \
-                                int width, uint32_t *unused) \
-{ \
-    rgb16_32ToUV_half_c_template((int16_t*)dstU, (int16_t*)dstV, src, width, fmt, \
-                                 shr, shg, shb, shp, \
-                                 maskr, maskg, maskb, rsh, gsh, bsh, S); \
-}
-
-rgb16_32_wrapper(PIX_FMT_BGR32,    bgr32,  16, 0,  0, 0, 0xFF0000, 0xFF00,   0x00FF,  8, 0,  8, RGB2YUV_SHIFT+8)
-rgb16_32_wrapper(PIX_FMT_BGR32_1,  bgr321, 16, 0,  0, 8, 0xFF0000, 0xFF00,   0x00FF,  8, 0,  8, RGB2YUV_SHIFT+8)
-rgb16_32_wrapper(PIX_FMT_RGB32,    rgb32,   0, 0, 16, 0,   0x00FF, 0xFF00, 0xFF0000,  8, 0,  8, RGB2YUV_SHIFT+8)
-rgb16_32_wrapper(PIX_FMT_RGB32_1,  rgb321,  0, 0, 16, 8,   0x00FF, 0xFF00, 0xFF0000,  8, 0,  8, RGB2YUV_SHIFT+8)
-rgb16_32_wrapper(PIX_FMT_BGR565LE, bgr16le, 0, 0,  0, 0,   0x001F, 0x07E0,   0xF800, 11, 5,  0, RGB2YUV_SHIFT+8)
-rgb16_32_wrapper(PIX_FMT_BGR555LE, bgr15le, 0, 0,  0, 0,   0x001F, 0x03E0,   0x7C00, 10, 5,  0, RGB2YUV_SHIFT+7)
-rgb16_32_wrapper(PIX_FMT_BGR444LE, bgr12le, 0, 0,  0, 0,   0x000F, 0x00F0,   0x0F00,  8, 4,  0, RGB2YUV_SHIFT+4)
-rgb16_32_wrapper(PIX_FMT_RGB565LE, rgb16le, 0, 0,  0, 0,   0xF800, 0x07E0,   0x001F,  0, 5, 11, RGB2YUV_SHIFT+8)
-rgb16_32_wrapper(PIX_FMT_RGB555LE, rgb15le, 0, 0,  0, 0,   0x7C00, 0x03E0,   0x001F,  0, 5, 10, RGB2YUV_SHIFT+7)
-rgb16_32_wrapper(PIX_FMT_RGB444LE, rgb12le, 0, 0,  0, 0,   0x0F00, 0x00F0,   0x000F,  0, 4,  8, RGB2YUV_SHIFT+4)
-rgb16_32_wrapper(PIX_FMT_BGR565BE, bgr16be, 0, 0,  0, 0,   0x001F, 0x07E0,   0xF800, 11, 5,  0, RGB2YUV_SHIFT+8)
-rgb16_32_wrapper(PIX_FMT_BGR555BE, bgr15be, 0, 0,  0, 0,   0x001F, 0x03E0,   0x7C00, 10, 5,  0, RGB2YUV_SHIFT+7)
-rgb16_32_wrapper(PIX_FMT_BGR444BE, bgr12be, 0, 0,  0, 0,   0x000F, 0x00F0,   0x0F00,  8, 4,  0, RGB2YUV_SHIFT+4)
-rgb16_32_wrapper(PIX_FMT_RGB565BE, rgb16be, 0, 0,  0, 0,   0xF800, 0x07E0,   0x001F,  0, 5, 11, RGB2YUV_SHIFT+8)
-rgb16_32_wrapper(PIX_FMT_RGB555BE, rgb15be, 0, 0,  0, 0,   0x7C00, 0x03E0,   0x001F,  0, 5, 10, RGB2YUV_SHIFT+7)
-rgb16_32_wrapper(PIX_FMT_RGB444BE, rgb12be, 0, 0,  0, 0,   0x0F00, 0x00F0,   0x000F,  0, 4,  8, RGB2YUV_SHIFT+4)
-
-static void gbr24pToUV_half_c(uint16_t *dstU, uint16_t *dstV,
-                         const uint8_t *gsrc, const uint8_t *bsrc, const uint8_t *rsrc,
-                         int width, enum PixelFormat origin)
-{
-    int i;
-    for (i = 0; i < width; i++) {
-        unsigned int g   = gsrc[2*i] + gsrc[2*i+1];
-        unsigned int b   = bsrc[2*i] + bsrc[2*i+1];
-        unsigned int r   = rsrc[2*i] + rsrc[2*i+1];
-
-        dstU[i] = (RU*r + GU*g + BU*b + (0x4001<<(RGB2YUV_SHIFT-6))) >> (RGB2YUV_SHIFT-6+1);
-        dstV[i] = (RV*r + GV*g + BV*b + (0x4001<<(RGB2YUV_SHIFT-6))) >> (RGB2YUV_SHIFT-6+1);
-    }
-}
-
-static void abgrToA_c(int16_t *dst, const uint8_t *src, const uint8_t *unused1, const uint8_t *unused2, int width, uint32_t *unused)
-{
-    int i;
-    for (i=0; i<width; i++) {
-        dst[i]= src[4*i]<<6;
-    }
-}
-
-static void rgbaToA_c(int16_t *dst, const uint8_t *src, const uint8_t *unused1, const uint8_t *unused2, int width, uint32_t *unused)
-{
-    int i;
-    for (i=0; i<width; i++) {
-        dst[i]= src[4*i+3]<<6;
-    }
-}
-
-static void palToA_c(int16_t *dst, const uint8_t *src, const uint8_t *unused1, const uint8_t *unused2, int width, uint32_t *pal)
-{
-    int i;
-    for (i=0; i<width; i++) {
-        int d= src[i];
-
-        dst[i]= (pal[d] >> 24)<<6;
-    }
-}
-
-static void palToY_c(int16_t *dst, const uint8_t *src, const uint8_t *unused1, const uint8_t *unused2, long width, uint32_t *pal)
-{
-    int i;
-    for (i=0; i<width; i++) {
-        int d= src[i];
-
-        dst[i]= (pal[d] & 0xFF)<<6;
-    }
-}
-
-static void palToUV_c(uint16_t *dstU, int16_t *dstV,
-                           const uint8_t *unused0, const uint8_t *src1, const uint8_t *src2,
-                           int width, uint32_t *pal)
-{
-    int i;
-    assert(src1 == src2);
-    for (i=0; i<width; i++) {
-        int p= pal[src1[i]];
-
-        dstU[i]= (uint8_t)(p>> 8)<<6;
-        dstV[i]= (uint8_t)(p>>16)<<6;
-    }
-}
-
-static void monowhite2Y_c(int16_t *dst, const uint8_t *src, const uint8_t *unused1, const uint8_t *unused2,  int width, uint32_t *unused)
-{
-    int i, j;
-    for (i=0; i<width/8; i++) {
-        int d= ~src[i];
-        for(j=0; j<8; j++)
-            dst[8*i+j]= ((d>>(7-j))&1)*16383;
-    }
-    if(width&7){
-        int d= ~src[i];
-        for(j=0; j<(width&7); j++)
-            dst[8*i+j]= ((d>>(7-j))&1)*16383;
-    }
-}
-
-static void monoblack2Y_c(int16_t *dst, const uint8_t *src, const uint8_t *unused1, const uint8_t *unused2,  int width, uint32_t *unused)
-{
-    int i, j;
-    for (i=0; i<width/8; i++) {
-        int d= src[i];
-        for(j=0; j<8; j++)
-            dst[8*i+j]= ((d>>(7-j))&1)*16383;
-    }
-    if(width&7){
-        int d= src[i];
-        for(j=0; j<(width&7); j++)
-            dst[8*i+j]= ((d>>(7-j))&1)*16383;
-    }
-}
-
-static void yuy2ToY_c(uint8_t *dst, const uint8_t *src, const uint8_t *unused1, const uint8_t *unused2,  int width,
-                      uint32_t *unused)
-{
-    int i;
-    for (i=0; i<width; i++)
-        dst[i]= src[2*i];
-}
-
-static void yuy2ToUV_c(uint8_t *dstU, uint8_t *dstV, const uint8_t *unused0, const uint8_t *src1,
-                       const uint8_t *src2, int width, uint32_t *unused)
-{
-    int i;
-    for (i=0; i<width; i++) {
-        dstU[i]= src1[4*i + 1];
-        dstV[i]= src1[4*i + 3];
-    }
-    assert(src1 == src2);
-}
-
-static void bswap16Y_c(uint8_t *_dst, const uint8_t *_src, const uint8_t *unused1, const uint8_t *unused2,  int width, uint32_t *unused)
-{
-    int i;
-    const uint16_t *src = (const uint16_t *) _src;
-    uint16_t *dst = (uint16_t *) _dst;
-    for (i=0; i<width; i++) {
-        dst[i] = av_bswap16(src[i]);
-    }
-}
-
-static void bswap16UV_c(uint8_t *_dstU, uint8_t *_dstV, const uint8_t *unused0, const uint8_t *_src1,
-                        const uint8_t *_src2, int width, uint32_t *unused)
-{
-    int i;
-    const uint16_t *src1 = (const uint16_t *) _src1,
-                   *src2 = (const uint16_t *) _src2;
-    uint16_t *dstU = (uint16_t *) _dstU, *dstV = (uint16_t *) _dstV;
-    for (i=0; i<width; i++) {
-        dstU[i] = av_bswap16(src1[i]);
-        dstV[i] = av_bswap16(src2[i]);
-    }
-}
-
-/* This is almost identical to the previous, end exists only because
- * yuy2ToY/UV)(dst, src+1, ...) would have 100% unaligned accesses. */
-static void uyvyToY_c(uint8_t *dst, const uint8_t *src, const uint8_t *unused1, const uint8_t *unused2,  int width,
-                      uint32_t *unused)
-{
-    int i;
-    for (i=0; i<width; i++)
-        dst[i]= src[2*i+1];
-}
-
-static void uyvyToUV_c(uint8_t *dstU, uint8_t *dstV, const uint8_t *unused0, const uint8_t *src1,
-                       const uint8_t *src2, int width, uint32_t *unused)
-{
-    int i;
-    for (i=0; i<width; i++) {
-        dstU[i]= src1[4*i + 0];
-        dstV[i]= src1[4*i + 2];
-    }
-    assert(src1 == src2);
-}
-
-static av_always_inline void nvXXtoUV_c(uint8_t *dst1, uint8_t *dst2,
-                                        const uint8_t *src, int width)
-{
-    int i;
-    for (i = 0; i < width; i++) {
-        dst1[i] = src[2*i+0];
-        dst2[i] = src[2*i+1];
-    }
-}
-
-static void nv12ToUV_c(uint8_t *dstU, uint8_t *dstV,
-                       const uint8_t *unused0, const uint8_t *src1, const uint8_t *src2,
-                       int width, uint32_t *unused)
-{
-    nvXXtoUV_c(dstU, dstV, src1, width);
-}
-
-static void nv21ToUV_c(uint8_t *dstU, uint8_t *dstV,
-                       const uint8_t *unused0, const uint8_t *src1, const uint8_t *src2,
-                       int width, uint32_t *unused)
-{
-    nvXXtoUV_c(dstV, dstU, src1, width);
-}
-
-#define input_pixel(pos) (isBE(origin) ? AV_RB16(pos) : AV_RL16(pos))
-
-static void bgr24ToY_c(int16_t *dst, const uint8_t *src, const uint8_t *unused1, const uint8_t *unused2,
-                       int width, uint32_t *unused)
-{
-    int i;
-    for (i=0; i<width; i++) {
-        int b= src[i*3+0];
-        int g= src[i*3+1];
-        int r= src[i*3+2];
-
-        dst[i]= ((RY*r + GY*g + BY*b + (32<<(RGB2YUV_SHIFT-1)) + (1<<(RGB2YUV_SHIFT-7)))>>(RGB2YUV_SHIFT-6));
-    }
-}
-
-static void bgr24ToUV_c(int16_t *dstU, int16_t *dstV, const uint8_t *unused0, const uint8_t *src1,
-                        const uint8_t *src2, int width, uint32_t *unused)
-{
-    int i;
-    for (i=0; i<width; i++) {
-        int b= src1[3*i + 0];
-        int g= src1[3*i + 1];
-        int r= src1[3*i + 2];
-
-        dstU[i]= (RU*r + GU*g + BU*b + (256<<(RGB2YUV_SHIFT-1)) + (1<<(RGB2YUV_SHIFT-7)))>>(RGB2YUV_SHIFT-6);
-        dstV[i]= (RV*r + GV*g + BV*b + (256<<(RGB2YUV_SHIFT-1)) + (1<<(RGB2YUV_SHIFT-7)))>>(RGB2YUV_SHIFT-6);
-    }
-    assert(src1 == src2);
-}
-
-static void bgr24ToUV_half_c(int16_t *dstU, int16_t *dstV, const uint8_t *unused0, const uint8_t *src1,
-                             const uint8_t *src2, int width, uint32_t *unused)
-{
-    int i;
-    for (i=0; i<width; i++) {
-        int b= src1[6*i + 0] + src1[6*i + 3];
-        int g= src1[6*i + 1] + src1[6*i + 4];
-        int r= src1[6*i + 2] + src1[6*i + 5];
-
-        dstU[i]= (RU*r + GU*g + BU*b + (256<<RGB2YUV_SHIFT) + (1<<(RGB2YUV_SHIFT-6)))>>(RGB2YUV_SHIFT-5);
-        dstV[i]= (RV*r + GV*g + BV*b + (256<<RGB2YUV_SHIFT) + (1<<(RGB2YUV_SHIFT-6)))>>(RGB2YUV_SHIFT-5);
-    }
-    assert(src1 == src2);
-}
-
-static void rgb24ToY_c(int16_t *dst, const uint8_t *src, const uint8_t *unused1, const uint8_t *unused2, int width,
-                       uint32_t *unused)
-{
-    int i;
-    for (i=0; i<width; i++) {
-        int r= src[i*3+0];
-        int g= src[i*3+1];
-        int b= src[i*3+2];
-
-        dst[i]= ((RY*r + GY*g + BY*b + (32<<(RGB2YUV_SHIFT-1)) + (1<<(RGB2YUV_SHIFT-7)))>>(RGB2YUV_SHIFT-6));
-    }
-}
-
-static void rgb24ToUV_c(int16_t *dstU, int16_t *dstV, const uint8_t *unused0, const uint8_t *src1,
-                        const uint8_t *src2, int width, uint32_t *unused)
-{
-    int i;
-    assert(src1==src2);
-    for (i=0; i<width; i++) {
-        int r= src1[3*i + 0];
-        int g= src1[3*i + 1];
-        int b= src1[3*i + 2];
-
-        dstU[i]= (RU*r + GU*g + BU*b + (256<<(RGB2YUV_SHIFT-1)) + (1<<(RGB2YUV_SHIFT-7)))>>(RGB2YUV_SHIFT-6);
-        dstV[i]= (RV*r + GV*g + BV*b + (256<<(RGB2YUV_SHIFT-1)) + (1<<(RGB2YUV_SHIFT-7)))>>(RGB2YUV_SHIFT-6);
-    }
-}
-
-static void rgb24ToUV_half_c(int16_t *dstU, int16_t *dstV, const uint8_t *unused0, const uint8_t *src1,
-                                    const uint8_t *src2, int width, uint32_t *unused)
-{
-    int i;
-    assert(src1==src2);
-    for (i=0; i<width; i++) {
-        int r= src1[6*i + 0] + src1[6*i + 3];
-        int g= src1[6*i + 1] + src1[6*i + 4];
-        int b= src1[6*i + 2] + src1[6*i + 5];
-
-        dstU[i]= (RU*r + GU*g + BU*b + (256<<RGB2YUV_SHIFT) + (1<<(RGB2YUV_SHIFT-6)))>>(RGB2YUV_SHIFT-5);
-        dstV[i]= (RV*r + GV*g + BV*b + (256<<RGB2YUV_SHIFT) + (1<<(RGB2YUV_SHIFT-6)))>>(RGB2YUV_SHIFT-5);
-    }
-}
-
-static void planar_rgb_to_y(uint16_t *dst, const uint8_t *src[4], int width)
-{
-    int i;
-    for (i = 0; i < width; i++) {
-        int g = src[0][i];
-        int b = src[1][i];
-        int r = src[2][i];
-
-        dst[i] = (RY*r + GY*g + BY*b + (0x801<<(RGB2YUV_SHIFT-7))) >> (RGB2YUV_SHIFT-6);
-    }
-}
-
-static void planar_rgb16le_to_y(uint8_t *_dst, const uint8_t *_src[4], int width)
-{
-    int i;
-    const uint16_t **src = (const uint16_t **) _src;
-    uint16_t *dst = (uint16_t *) _dst;
-    for (i = 0; i < width; i++) {
-        int g = AV_RL16(src[0] + i);
-        int b = AV_RL16(src[1] + i);
-        int r = AV_RL16(src[2] + i);
-
-        dst[i] = ((RY * r + GY * g + BY * b + (33 << (RGB2YUV_SHIFT - 1))) >> RGB2YUV_SHIFT);
-    }
-}
-
-static void planar_rgb16be_to_y(uint8_t *_dst, const uint8_t *_src[4], int width)
-{
-    int i;
-    const uint16_t **src = (const uint16_t **) _src;
-    uint16_t *dst = (uint16_t *) _dst;
-    for (i = 0; i < width; i++) {
-        int g = AV_RB16(src[0] + i);
-        int b = AV_RB16(src[1] + i);
-        int r = AV_RB16(src[2] + i);
-
-        dst[i] = ((RY * r + GY * g + BY * b + (33 << (RGB2YUV_SHIFT - 1))) >> RGB2YUV_SHIFT);
-    }
-}
-
-static void planar_rgb_to_uv(uint16_t *dstU, uint16_t *dstV, const uint8_t *src[4], int width)
-{
-    int i;
-    for (i = 0; i < width; i++) {
-        int g = src[0][i];
-        int b = src[1][i];
-        int r = src[2][i];
-
-        dstU[i] = (RU*r + GU*g + BU*b + (0x4001<<(RGB2YUV_SHIFT-7))) >> (RGB2YUV_SHIFT-6);
-        dstV[i] = (RV*r + GV*g + BV*b + (0x4001<<(RGB2YUV_SHIFT-7))) >> (RGB2YUV_SHIFT-6);
-    }
-}
-
-static void planar_rgb16le_to_uv(uint8_t *_dstU, uint8_t *_dstV, const uint8_t *_src[4], int width)
-{
-    int i;
-    const uint16_t **src = (const uint16_t **) _src;
-    uint16_t *dstU = (uint16_t *) _dstU;
-    uint16_t *dstV = (uint16_t *) _dstV;
-    for (i = 0; i < width; i++) {
-        int g = AV_RL16(src[0] + i);
-        int b = AV_RL16(src[1] + i);
-        int r = AV_RL16(src[2] + i);
-
-        dstU[i] = (RU * r + GU * g + BU * b + (257 << RGB2YUV_SHIFT)) >> (RGB2YUV_SHIFT + 1);
-        dstV[i] = (RV * r + GV * g + BV * b + (257 << RGB2YUV_SHIFT)) >> (RGB2YUV_SHIFT + 1);
-    }
-}
-
-static void planar_rgb16be_to_uv(uint8_t *_dstU, uint8_t *_dstV, const uint8_t *_src[4], int width)
-{
-    int i;
-    const uint16_t **src = (const uint16_t **) _src;
-    uint16_t *dstU = (uint16_t *) _dstU;
-    uint16_t *dstV = (uint16_t *) _dstV;
-    for (i = 0; i < width; i++) {
-        int g = AV_RB16(src[0] + i);
-        int b = AV_RB16(src[1] + i);
-        int r = AV_RB16(src[2] + i);
-
-        dstU[i] = (RU * r + GU * g + BU * b + (257 << RGB2YUV_SHIFT)) >> (RGB2YUV_SHIFT + 1);
-        dstV[i] = (RV * r + GV * g + BV * b + (257 << RGB2YUV_SHIFT)) >> (RGB2YUV_SHIFT + 1);
-    }
-}
-
-=======
->>>>>>> ef1c785f
 static void hScale16To19_c(SwsContext *c, int16_t *_dst, int dstW, const uint8_t *_src,
                            const int16_t *filter,
                            const int16_t *filterPos, int filterSize)
@@ -2253,256 +309,6 @@
         c->chrConvertRange(dst1, dst2, dstWidth);
 }
 
-<<<<<<< HEAD
-static av_always_inline void
-find_c_packed_planar_out_funcs(SwsContext *c,
-                               yuv2planar1_fn *yuv2plane1, yuv2planarX_fn *yuv2planeX,
-                               yuv2interleavedX_fn *yuv2nv12cX,
-                               yuv2packed1_fn *yuv2packed1, yuv2packed2_fn *yuv2packed2,
-                               yuv2packedX_fn *yuv2packedX)
-{
-    enum PixelFormat dstFormat = c->dstFormat;
-
-    if (is16BPS(dstFormat)) {
-        *yuv2planeX = isBE(dstFormat) ? yuv2planeX_16BE_c  : yuv2planeX_16LE_c;
-        *yuv2plane1 = isBE(dstFormat) ? yuv2plane1_16BE_c  : yuv2plane1_16LE_c;
-    } else if (is9_OR_10BPS(dstFormat)) {
-        if (av_pix_fmt_descriptors[dstFormat].comp[0].depth_minus1 == 8) {
-            *yuv2planeX = isBE(dstFormat) ? yuv2planeX_9BE_c  : yuv2planeX_9LE_c;
-            *yuv2plane1 = isBE(dstFormat) ? yuv2plane1_9BE_c  : yuv2plane1_9LE_c;
-        } else {
-            *yuv2planeX = isBE(dstFormat) ? yuv2planeX_10BE_c  : yuv2planeX_10LE_c;
-            *yuv2plane1 = isBE(dstFormat) ? yuv2plane1_10BE_c  : yuv2plane1_10LE_c;
-        }
-    } else {
-        *yuv2plane1 = yuv2plane1_8_c;
-        *yuv2planeX = yuv2planeX_8_c;
-        if (dstFormat == PIX_FMT_NV12 || dstFormat == PIX_FMT_NV21)
-            *yuv2nv12cX = yuv2nv12cX_c;
-    }
-
-    if(c->flags & SWS_FULL_CHR_H_INT) {
-        switch (dstFormat) {
-            case PIX_FMT_RGBA:
-#if CONFIG_SMALL
-                *yuv2packedX = yuv2rgba32_full_X_c;
-#else
-#if CONFIG_SWSCALE_ALPHA
-                if (c->alpPixBuf) {
-                    *yuv2packedX = yuv2rgba32_full_X_c;
-                } else
-#endif /* CONFIG_SWSCALE_ALPHA */
-                {
-                    *yuv2packedX = yuv2rgbx32_full_X_c;
-                }
-#endif /* !CONFIG_SMALL */
-                break;
-            case PIX_FMT_ARGB:
-#if CONFIG_SMALL
-                *yuv2packedX = yuv2argb32_full_X_c;
-#else
-#if CONFIG_SWSCALE_ALPHA
-                if (c->alpPixBuf) {
-                    *yuv2packedX = yuv2argb32_full_X_c;
-                } else
-#endif /* CONFIG_SWSCALE_ALPHA */
-                {
-                    *yuv2packedX = yuv2xrgb32_full_X_c;
-                }
-#endif /* !CONFIG_SMALL */
-                break;
-            case PIX_FMT_BGRA:
-#if CONFIG_SMALL
-                *yuv2packedX = yuv2bgra32_full_X_c;
-#else
-#if CONFIG_SWSCALE_ALPHA
-                if (c->alpPixBuf) {
-                    *yuv2packedX = yuv2bgra32_full_X_c;
-                } else
-#endif /* CONFIG_SWSCALE_ALPHA */
-                {
-                    *yuv2packedX = yuv2bgrx32_full_X_c;
-                }
-#endif /* !CONFIG_SMALL */
-                break;
-            case PIX_FMT_ABGR:
-#if CONFIG_SMALL
-                *yuv2packedX = yuv2abgr32_full_X_c;
-#else
-#if CONFIG_SWSCALE_ALPHA
-                if (c->alpPixBuf) {
-                    *yuv2packedX = yuv2abgr32_full_X_c;
-                } else
-#endif /* CONFIG_SWSCALE_ALPHA */
-                {
-                    *yuv2packedX = yuv2xbgr32_full_X_c;
-                }
-#endif /* !CONFIG_SMALL */
-                break;
-            case PIX_FMT_RGB24:
-            *yuv2packedX = yuv2rgb24_full_X_c;
-            break;
-        case PIX_FMT_BGR24:
-            *yuv2packedX = yuv2bgr24_full_X_c;
-            break;
-        }
-        if(!*yuv2packedX)
-            goto YUV_PACKED;
-    } else {
-        YUV_PACKED:
-        switch (dstFormat) {
-        case PIX_FMT_RGB48LE:
-            *yuv2packed1 = yuv2rgb48le_1_c;
-            *yuv2packed2 = yuv2rgb48le_2_c;
-            *yuv2packedX = yuv2rgb48le_X_c;
-            break;
-        case PIX_FMT_RGB48BE:
-            *yuv2packed1 = yuv2rgb48be_1_c;
-            *yuv2packed2 = yuv2rgb48be_2_c;
-            *yuv2packedX = yuv2rgb48be_X_c;
-            break;
-        case PIX_FMT_BGR48LE:
-            *yuv2packed1 = yuv2bgr48le_1_c;
-            *yuv2packed2 = yuv2bgr48le_2_c;
-            *yuv2packedX = yuv2bgr48le_X_c;
-            break;
-        case PIX_FMT_BGR48BE:
-            *yuv2packed1 = yuv2bgr48be_1_c;
-            *yuv2packed2 = yuv2bgr48be_2_c;
-            *yuv2packedX = yuv2bgr48be_X_c;
-            break;
-        case PIX_FMT_RGB32:
-        case PIX_FMT_BGR32:
-#if CONFIG_SMALL
-            *yuv2packed1 = yuv2rgb32_1_c;
-            *yuv2packed2 = yuv2rgb32_2_c;
-            *yuv2packedX = yuv2rgb32_X_c;
-#else
-#if CONFIG_SWSCALE_ALPHA
-                if (c->alpPixBuf) {
-                    *yuv2packed1 = yuv2rgba32_1_c;
-                    *yuv2packed2 = yuv2rgba32_2_c;
-                    *yuv2packedX = yuv2rgba32_X_c;
-                } else
-#endif /* CONFIG_SWSCALE_ALPHA */
-                {
-                    *yuv2packed1 = yuv2rgbx32_1_c;
-                    *yuv2packed2 = yuv2rgbx32_2_c;
-                    *yuv2packedX = yuv2rgbx32_X_c;
-                }
-#endif /* !CONFIG_SMALL */
-            break;
-        case PIX_FMT_RGB32_1:
-        case PIX_FMT_BGR32_1:
-#if CONFIG_SMALL
-                *yuv2packed1 = yuv2rgb32_1_1_c;
-                *yuv2packed2 = yuv2rgb32_1_2_c;
-                *yuv2packedX = yuv2rgb32_1_X_c;
-#else
-#if CONFIG_SWSCALE_ALPHA
-                if (c->alpPixBuf) {
-                    *yuv2packed1 = yuv2rgba32_1_1_c;
-                    *yuv2packed2 = yuv2rgba32_1_2_c;
-                    *yuv2packedX = yuv2rgba32_1_X_c;
-                } else
-#endif /* CONFIG_SWSCALE_ALPHA */
-                {
-                    *yuv2packed1 = yuv2rgbx32_1_1_c;
-                    *yuv2packed2 = yuv2rgbx32_1_2_c;
-                    *yuv2packedX = yuv2rgbx32_1_X_c;
-                }
-#endif /* !CONFIG_SMALL */
-                break;
-        case PIX_FMT_RGB24:
-            *yuv2packed1 = yuv2rgb24_1_c;
-            *yuv2packed2 = yuv2rgb24_2_c;
-            *yuv2packedX = yuv2rgb24_X_c;
-            break;
-        case PIX_FMT_BGR24:
-            *yuv2packed1 = yuv2bgr24_1_c;
-            *yuv2packed2 = yuv2bgr24_2_c;
-            *yuv2packedX = yuv2bgr24_X_c;
-            break;
-        case PIX_FMT_RGB565LE:
-        case PIX_FMT_RGB565BE:
-        case PIX_FMT_BGR565LE:
-        case PIX_FMT_BGR565BE:
-            *yuv2packed1 = yuv2rgb16_1_c;
-            *yuv2packed2 = yuv2rgb16_2_c;
-            *yuv2packedX = yuv2rgb16_X_c;
-            break;
-        case PIX_FMT_RGB555LE:
-        case PIX_FMT_RGB555BE:
-        case PIX_FMT_BGR555LE:
-        case PIX_FMT_BGR555BE:
-            *yuv2packed1 = yuv2rgb15_1_c;
-            *yuv2packed2 = yuv2rgb15_2_c;
-            *yuv2packedX = yuv2rgb15_X_c;
-            break;
-        case PIX_FMT_RGB444LE:
-        case PIX_FMT_RGB444BE:
-        case PIX_FMT_BGR444LE:
-        case PIX_FMT_BGR444BE:
-            *yuv2packed1 = yuv2rgb12_1_c;
-            *yuv2packed2 = yuv2rgb12_2_c;
-            *yuv2packedX = yuv2rgb12_X_c;
-            break;
-        case PIX_FMT_RGB8:
-        case PIX_FMT_BGR8:
-            *yuv2packed1 = yuv2rgb8_1_c;
-            *yuv2packed2 = yuv2rgb8_2_c;
-            *yuv2packedX = yuv2rgb8_X_c;
-            break;
-        case PIX_FMT_RGB4:
-        case PIX_FMT_BGR4:
-            *yuv2packed1 = yuv2rgb4_1_c;
-            *yuv2packed2 = yuv2rgb4_2_c;
-            *yuv2packedX = yuv2rgb4_X_c;
-            break;
-        case PIX_FMT_RGB4_BYTE:
-        case PIX_FMT_BGR4_BYTE:
-            *yuv2packed1 = yuv2rgb4b_1_c;
-            *yuv2packed2 = yuv2rgb4b_2_c;
-            *yuv2packedX = yuv2rgb4b_X_c;
-            break;
-        }
-    }
-    switch (dstFormat) {
-    case PIX_FMT_GRAY16BE:
-        *yuv2packed1 = yuv2gray16BE_1_c;
-        *yuv2packed2 = yuv2gray16BE_2_c;
-        *yuv2packedX = yuv2gray16BE_X_c;
-        break;
-    case PIX_FMT_GRAY16LE:
-        *yuv2packed1 = yuv2gray16LE_1_c;
-        *yuv2packed2 = yuv2gray16LE_2_c;
-        *yuv2packedX = yuv2gray16LE_X_c;
-        break;
-    case PIX_FMT_MONOWHITE:
-        *yuv2packed1 = yuv2monowhite_1_c;
-        *yuv2packed2 = yuv2monowhite_2_c;
-        *yuv2packedX = yuv2monowhite_X_c;
-        break;
-    case PIX_FMT_MONOBLACK:
-        *yuv2packed1 = yuv2monoblack_1_c;
-        *yuv2packed2 = yuv2monoblack_2_c;
-        *yuv2packedX = yuv2monoblack_X_c;
-        break;
-    case PIX_FMT_YUYV422:
-        *yuv2packed1 = yuv2yuyv422_1_c;
-        *yuv2packed2 = yuv2yuyv422_2_c;
-        *yuv2packedX = yuv2yuyv422_X_c;
-        break;
-    case PIX_FMT_UYVY422:
-        *yuv2packed1 = yuv2uyvy422_1_c;
-        *yuv2packed2 = yuv2uyvy422_2_c;
-        *yuv2packedX = yuv2uyvy422_X_c;
-        break;
-    }
-}
-
-=======
->>>>>>> ef1c785f
 #define DEBUG_SWSCALE_BUFFERS 0
 #define DEBUG_BUFFERS(...) if (DEBUG_SWSCALE_BUFFERS) av_log(c, AV_LOG_DEBUG, __VA_ARGS__)
 
@@ -2720,14 +526,9 @@
         }
         if (dstY >= dstH-2) {
             // hmm looks like we can't use MMX here without overwriting this array's tail
-<<<<<<< HEAD
-            find_c_packed_planar_out_funcs(c, &yuv2plane1, &yuv2planeX,  &yuv2nv12cX,
-                                           &yuv2packed1, &yuv2packed2, &yuv2packedX);
-            use_mmx_vfilter= 0;
-=======
             ff_sws_init_output_funcs(c, &yuv2plane1, &yuv2planeX,  &yuv2nv12cX,
                                      &yuv2packed1, &yuv2packed2, &yuv2packedX);
->>>>>>> ef1c785f
+            use_mmx_vfilter= 0;
         }
 
         {
@@ -2744,14 +545,14 @@
                 vLumFilter +=    dstY * vLumFilterSize;
                 vChrFilter += chrDstY * vChrFilterSize;
 
-                av_assert0(use_mmx_vfilter != (
-                               yuv2planeX == yuv2planeX_10BE_c
-                            || yuv2planeX == yuv2planeX_10LE_c
-                            || yuv2planeX == yuv2planeX_9BE_c
-                            || yuv2planeX == yuv2planeX_9LE_c
-                            || yuv2planeX == yuv2planeX_16BE_c
-                            || yuv2planeX == yuv2planeX_16LE_c
-                            || yuv2planeX == yuv2planeX_8_c) || !ARCH_X86);
+//                 av_assert0(use_mmx_vfilter != (
+//                                yuv2planeX == yuv2planeX_10BE_c
+//                             || yuv2planeX == yuv2planeX_10LE_c
+//                             || yuv2planeX == yuv2planeX_9BE_c
+//                             || yuv2planeX == yuv2planeX_9LE_c
+//                             || yuv2planeX == yuv2planeX_16BE_c
+//                             || yuv2planeX == yuv2planeX_16LE_c
+//                             || yuv2planeX == yuv2planeX_8_c) || !ARCH_X86);
 
                 if(use_mmx_vfilter){
                     vLumFilter= c->lumMmxFilter;
@@ -2842,187 +643,11 @@
 {
     enum PixelFormat srcFormat = c->srcFormat;
 
-<<<<<<< HEAD
-    find_c_packed_planar_out_funcs(c, &c->yuv2plane1, &c->yuv2planeX,
-                                   &c->yuv2nv12cX, &c->yuv2packed1, &c->yuv2packed2,
-                                   &c->yuv2packedX);
-
-    c->chrToYV12 = NULL;
-    switch(srcFormat) {
-        case PIX_FMT_YUYV422  : c->chrToYV12 = yuy2ToUV_c; break;
-        case PIX_FMT_UYVY422  : c->chrToYV12 = uyvyToUV_c; break;
-        case PIX_FMT_NV12     : c->chrToYV12 = nv12ToUV_c; break;
-        case PIX_FMT_NV21     : c->chrToYV12 = nv21ToUV_c; break;
-        case PIX_FMT_RGB8     :
-        case PIX_FMT_BGR8     :
-        case PIX_FMT_PAL8     :
-        case PIX_FMT_BGR4_BYTE:
-        case PIX_FMT_RGB4_BYTE: c->chrToYV12 = palToUV_c; break;
-        case PIX_FMT_GBRP9LE:
-        case PIX_FMT_GBRP10LE:
-        case PIX_FMT_GBRP16LE:  c->readChrPlanar = planar_rgb16le_to_uv; break;
-        case PIX_FMT_GBRP9BE:
-        case PIX_FMT_GBRP10BE:
-        case PIX_FMT_GBRP16BE:  c->readChrPlanar = planar_rgb16be_to_uv; break;
-        case PIX_FMT_GBRP:      c->readChrPlanar = planar_rgb_to_uv; break;
-#if HAVE_BIGENDIAN
-        case PIX_FMT_YUV444P9LE:
-        case PIX_FMT_YUV422P9LE:
-        case PIX_FMT_YUV420P9LE:
-        case PIX_FMT_YUV422P10LE:
-        case PIX_FMT_YUV420P10LE:
-        case PIX_FMT_YUV444P10LE:
-        case PIX_FMT_YUV420P16LE:
-        case PIX_FMT_YUV422P16LE:
-        case PIX_FMT_YUV444P16LE: c->chrToYV12 = bswap16UV_c; break;
-#else
-        case PIX_FMT_YUV444P9BE:
-        case PIX_FMT_YUV422P9BE:
-        case PIX_FMT_YUV420P9BE:
-        case PIX_FMT_YUV444P10BE:
-        case PIX_FMT_YUV422P10BE:
-        case PIX_FMT_YUV420P10BE:
-        case PIX_FMT_YUV420P16BE:
-        case PIX_FMT_YUV422P16BE:
-        case PIX_FMT_YUV444P16BE: c->chrToYV12 = bswap16UV_c; break;
-#endif
-    }
-    if (c->chrSrcHSubSample) {
-        switch(srcFormat) {
-        case PIX_FMT_RGB48BE : c->chrToYV12 = rgb48BEToUV_half_c; break;
-        case PIX_FMT_RGB48LE : c->chrToYV12 = rgb48LEToUV_half_c; break;
-        case PIX_FMT_BGR48BE : c->chrToYV12 = bgr48BEToUV_half_c; break;
-        case PIX_FMT_BGR48LE : c->chrToYV12 = bgr48LEToUV_half_c; break;
-        case PIX_FMT_RGB32   : c->chrToYV12 = bgr32ToUV_half_c;   break;
-        case PIX_FMT_RGB32_1 : c->chrToYV12 = bgr321ToUV_half_c;  break;
-        case PIX_FMT_BGR24   : c->chrToYV12 = bgr24ToUV_half_c;   break;
-        case PIX_FMT_BGR565LE: c->chrToYV12 = bgr16leToUV_half_c; break;
-        case PIX_FMT_BGR565BE: c->chrToYV12 = bgr16beToUV_half_c; break;
-        case PIX_FMT_BGR555LE: c->chrToYV12 = bgr15leToUV_half_c; break;
-        case PIX_FMT_BGR555BE: c->chrToYV12 = bgr15beToUV_half_c; break;
-        case PIX_FMT_BGR444LE: c->chrToYV12 = bgr12leToUV_half_c; break;
-        case PIX_FMT_BGR444BE: c->chrToYV12 = bgr12beToUV_half_c; break;
-        case PIX_FMT_BGR32   : c->chrToYV12 = rgb32ToUV_half_c;   break;
-        case PIX_FMT_BGR32_1 : c->chrToYV12 = rgb321ToUV_half_c;  break;
-        case PIX_FMT_RGB24   : c->chrToYV12 = rgb24ToUV_half_c;   break;
-        case PIX_FMT_RGB565LE: c->chrToYV12 = rgb16leToUV_half_c; break;
-        case PIX_FMT_RGB565BE: c->chrToYV12 = rgb16beToUV_half_c; break;
-        case PIX_FMT_RGB555LE: c->chrToYV12 = rgb15leToUV_half_c; break;
-        case PIX_FMT_RGB555BE: c->chrToYV12 = rgb15beToUV_half_c; break;
-        case PIX_FMT_GBR24P  : c->chrToYV12 = gbr24pToUV_half_c;  break;
-        case PIX_FMT_RGB444LE: c->chrToYV12 = rgb12leToUV_half_c; break;
-        case PIX_FMT_RGB444BE: c->chrToYV12 = rgb12beToUV_half_c; break;
-        }
-    } else {
-        switch(srcFormat) {
-        case PIX_FMT_RGB48BE : c->chrToYV12 = rgb48BEToUV_c; break;
-        case PIX_FMT_RGB48LE : c->chrToYV12 = rgb48LEToUV_c; break;
-        case PIX_FMT_BGR48BE : c->chrToYV12 = bgr48BEToUV_c; break;
-        case PIX_FMT_BGR48LE : c->chrToYV12 = bgr48LEToUV_c; break;
-        case PIX_FMT_RGB32   : c->chrToYV12 = bgr32ToUV_c;   break;
-        case PIX_FMT_RGB32_1 : c->chrToYV12 = bgr321ToUV_c;  break;
-        case PIX_FMT_BGR24   : c->chrToYV12 = bgr24ToUV_c;   break;
-        case PIX_FMT_BGR565LE: c->chrToYV12 = bgr16leToUV_c; break;
-        case PIX_FMT_BGR565BE: c->chrToYV12 = bgr16beToUV_c; break;
-        case PIX_FMT_BGR555LE: c->chrToYV12 = bgr15leToUV_c; break;
-        case PIX_FMT_BGR555BE: c->chrToYV12 = bgr15beToUV_c; break;
-        case PIX_FMT_BGR444LE: c->chrToYV12 = bgr12leToUV_c; break;
-        case PIX_FMT_BGR444BE: c->chrToYV12 = bgr12beToUV_c; break;
-        case PIX_FMT_BGR32   : c->chrToYV12 = rgb32ToUV_c;   break;
-        case PIX_FMT_BGR32_1 : c->chrToYV12 = rgb321ToUV_c;  break;
-        case PIX_FMT_RGB24   : c->chrToYV12 = rgb24ToUV_c;   break;
-        case PIX_FMT_RGB565LE: c->chrToYV12 = rgb16leToUV_c; break;
-        case PIX_FMT_RGB565BE: c->chrToYV12 = rgb16beToUV_c; break;
-        case PIX_FMT_RGB555LE: c->chrToYV12 = rgb15leToUV_c; break;
-        case PIX_FMT_RGB555BE: c->chrToYV12 = rgb15beToUV_c; break;
-        case PIX_FMT_RGB444LE: c->chrToYV12 = rgb12leToUV_c; break;
-        case PIX_FMT_RGB444BE: c->chrToYV12 = rgb12beToUV_c; break;
-        }
-    }
-
-    c->lumToYV12 = NULL;
-    c->alpToYV12 = NULL;
-    switch (srcFormat) {
-    case PIX_FMT_GBRP9LE:
-    case PIX_FMT_GBRP10LE:
-    case PIX_FMT_GBRP16LE: c->readLumPlanar = planar_rgb16le_to_y; break;
-    case PIX_FMT_GBRP9BE:
-    case PIX_FMT_GBRP10BE:
-    case PIX_FMT_GBRP16BE: c->readLumPlanar = planar_rgb16be_to_y; break;
-    case PIX_FMT_GBRP:     c->readLumPlanar = planar_rgb_to_y; break;
-#if HAVE_BIGENDIAN
-    case PIX_FMT_YUV444P9LE:
-    case PIX_FMT_YUV422P9LE:
-    case PIX_FMT_YUV420P9LE:
-    case PIX_FMT_YUV422P10LE:
-    case PIX_FMT_YUV420P10LE:
-    case PIX_FMT_YUV444P10LE:
-    case PIX_FMT_YUV420P16LE:
-    case PIX_FMT_YUV422P16LE:
-    case PIX_FMT_YUV444P16LE:
-    case PIX_FMT_GRAY16LE: c->lumToYV12 = bswap16Y_c; break;
-#else
-    case PIX_FMT_YUV444P9BE:
-    case PIX_FMT_YUV422P9BE:
-    case PIX_FMT_YUV420P9BE:
-    case PIX_FMT_YUV444P10BE:
-    case PIX_FMT_YUV422P10BE:
-    case PIX_FMT_YUV420P10BE:
-    case PIX_FMT_YUV420P16BE:
-    case PIX_FMT_YUV422P16BE:
-    case PIX_FMT_YUV444P16BE:
-    case PIX_FMT_GRAY16BE: c->lumToYV12 = bswap16Y_c; break;
-#endif
-    case PIX_FMT_YUYV422  :
-    case PIX_FMT_Y400A    : c->lumToYV12 = yuy2ToY_c; break;
-    case PIX_FMT_UYVY422  : c->lumToYV12 = uyvyToY_c;    break;
-    case PIX_FMT_BGR24    : c->lumToYV12 = bgr24ToY_c;   break;
-    case PIX_FMT_BGR565LE : c->lumToYV12 = bgr16leToY_c; break;
-    case PIX_FMT_BGR565BE : c->lumToYV12 = bgr16beToY_c; break;
-    case PIX_FMT_BGR555LE : c->lumToYV12 = bgr15leToY_c; break;
-    case PIX_FMT_BGR555BE : c->lumToYV12 = bgr15beToY_c; break;
-    case PIX_FMT_BGR444LE : c->lumToYV12 = bgr12leToY_c; break;
-    case PIX_FMT_BGR444BE : c->lumToYV12 = bgr12beToY_c; break;
-    case PIX_FMT_RGB24    : c->lumToYV12 = rgb24ToY_c;   break;
-    case PIX_FMT_RGB565LE : c->lumToYV12 = rgb16leToY_c; break;
-    case PIX_FMT_RGB565BE : c->lumToYV12 = rgb16beToY_c; break;
-    case PIX_FMT_RGB555LE : c->lumToYV12 = rgb15leToY_c; break;
-    case PIX_FMT_RGB555BE : c->lumToYV12 = rgb15beToY_c; break;
-    case PIX_FMT_RGB444LE : c->lumToYV12 = rgb12leToY_c; break;
-    case PIX_FMT_RGB444BE : c->lumToYV12 = rgb12beToY_c; break;
-    case PIX_FMT_RGB8     :
-    case PIX_FMT_BGR8     :
-    case PIX_FMT_PAL8     :
-    case PIX_FMT_BGR4_BYTE:
-    case PIX_FMT_RGB4_BYTE: c->lumToYV12 = palToY_c; break;
-    case PIX_FMT_MONOBLACK: c->lumToYV12 = monoblack2Y_c; break;
-    case PIX_FMT_MONOWHITE: c->lumToYV12 = monowhite2Y_c; break;
-    case PIX_FMT_RGB32  : c->lumToYV12 = bgr32ToY_c;  break;
-    case PIX_FMT_RGB32_1: c->lumToYV12 = bgr321ToY_c; break;
-    case PIX_FMT_BGR32  : c->lumToYV12 = rgb32ToY_c;  break;
-    case PIX_FMT_BGR32_1: c->lumToYV12 = rgb321ToY_c; break;
-    case PIX_FMT_RGB48BE: c->lumToYV12 = rgb48BEToY_c; break;
-    case PIX_FMT_RGB48LE: c->lumToYV12 = rgb48LEToY_c; break;
-    case PIX_FMT_BGR48BE: c->lumToYV12 = bgr48BEToY_c; break;
-    case PIX_FMT_BGR48LE: c->lumToYV12 = bgr48LEToY_c; break;
-    }
-    if (c->alpPixBuf) {
-        switch (srcFormat) {
-        case PIX_FMT_BGRA:
-        case PIX_FMT_RGBA:  c->alpToYV12 = rgbaToA_c; break;
-        case PIX_FMT_ABGR:
-        case PIX_FMT_ARGB:  c->alpToYV12 = abgrToA_c; break;
-        case PIX_FMT_Y400A: c->alpToYV12 = uyvyToY_c; break;
-        case PIX_FMT_PAL8 : c->alpToYV12 = palToA_c; break;
-        }
-    }
-=======
     ff_sws_init_output_funcs(c, &c->yuv2plane1, &c->yuv2planeX,
                              &c->yuv2nv12cX, &c->yuv2packed1,
                              &c->yuv2packed2, &c->yuv2packedX);
 
     ff_sws_init_input_funcs(c);
->>>>>>> ef1c785f
 
 
     if (c->srcBpc == 8) {
