--- conflicted
+++ resolved
@@ -363,16 +363,10 @@
     /* FIXME: in case of no audio/bad audio we have to do something */
     size = dv_extract_audio_info(c, buf);
     for (i = 0; i < c->ach; i++) {
-<<<<<<< HEAD
-       c->audio_pkt[i].pos  = pos;
-       c->audio_pkt[i].size = size;
-       c->audio_pkt[i].pts  = c->abytes * 30000*8 / c->ast[i]->codec->bit_rate;
-       ppcm[i] = c->audio_buf[i];
-=======
+        c->audio_pkt[i].pos  = pos;
         c->audio_pkt[i].size = size;
         c->audio_pkt[i].pts  = c->abytes * 30000 * 8 / c->ast[i]->codec->bit_rate;
         ppcm[i] = c->audio_buf[i];
->>>>>>> 08b028c1
     }
     if (c->ach)
         dv_extract_audio(buf, ppcm, c->sys);
