--- conflicted
+++ resolved
@@ -157,14 +157,11 @@
 
 OBJS += $(COMPAT_OBJS:%=../compat/%)
 
-<<<<<<< HEAD
 # Windows resource file
 SLIBOBJS-$(HAVE_GNU_WINDRES)            += avutilres.o
 
-=======
 SKIPHEADERS-$(CONFIG_CUDA)             += hwcontext_cuda.h
 SKIPHEADERS-$(CONFIG_VDPAU)            += hwcontext_vdpau.h
->>>>>>> d847a408
 SKIPHEADERS-$(HAVE_ATOMICS_GCC)        += atomic_gcc.h
 SKIPHEADERS-$(HAVE_ATOMICS_SUNCC)      += atomic_suncc.h
 SKIPHEADERS-$(HAVE_ATOMICS_WIN32)      += atomic_win32.h
