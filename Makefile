MAIN_MAKEFILE=1
include config.mak

vpath %.c    $(SRC_PATH)
vpath %.cpp  $(SRC_PATH)
vpath %.h    $(SRC_PATH)
vpath %.S    $(SRC_PATH)
vpath %.asm  $(SRC_PATH)
vpath %.v    $(SRC_PATH)
vpath %.texi $(SRC_PATH)
vpath %/fate_config.sh.template $(SRC_PATH)

PROGS-$(CONFIG_FFMPEG)   += ffmpeg
PROGS-$(CONFIG_FFPLAY)   += ffplay
PROGS-$(CONFIG_FFPROBE)  += ffprobe
PROGS-$(CONFIG_FFSERVER) += ffserver

PROGS      := $(PROGS-yes:%=%$(EXESUF))
INSTPROGS   = $(PROGS-yes:%=%$(PROGSSUF)$(EXESUF))
OBJS        = cmdutils.o
OBJS-ffmpeg = ffmpeg_opt.o ffmpeg_filter.o
TESTTOOLS   = audiogen videogen rotozoom tiny_psnr base64
HOSTPROGS  := $(TESTTOOLS:%=tests/%) doc/print_options
TOOLS       = qt-faststart trasher
TOOLS-$(CONFIG_ZLIB) += cws2fws

BASENAMES   = ffmpeg ffplay ffprobe ffserver
ALLPROGS    = $(BASENAMES:%=%$(PROGSSUF)$(EXESUF))
ALLPROGS_G  = $(BASENAMES:%=%$(PROGSSUF)_g$(EXESUF))
ALLMANPAGES = $(BASENAMES:%=%.1)

FFLIBS-$(CONFIG_AVDEVICE) += avdevice
FFLIBS-$(CONFIG_AVFILTER) += avfilter
FFLIBS-$(CONFIG_AVFORMAT) += avformat
FFLIBS-$(CONFIG_AVRESAMPLE) += avresample
FFLIBS-$(CONFIG_AVCODEC)  += avcodec
FFLIBS-$(CONFIG_POSTPROC) += postproc
FFLIBS-$(CONFIG_SWRESAMPLE)+= swresample
FFLIBS-$(CONFIG_SWSCALE)  += swscale

FFLIBS := avutil

DATA_FILES := $(wildcard $(SRC_PATH)/presets/*.ffpreset) $(SRC_PATH)/doc/ffprobe.xsd
EXAMPLES_FILES := $(wildcard $(SRC_PATH)/doc/examples/*.c) $(SRC_PATH)/doc/examples/Makefile

SKIPHEADERS = cmdutils_common_opts.h

include $(SRC_PATH)/common.mak

FF_EXTRALIBS := $(FFEXTRALIBS)
FF_DEP_LIBS  := $(DEP_LIBS)

all: $(PROGS)

$(PROGS): %$(EXESUF): %$(PROGSSUF)_g$(EXESUF)
	$(CP) $< $@$(PROGSSUF)
	$(STRIP) $@$(PROGSSUF)

$(TOOLS): %$(EXESUF): %.o
	$(LD) $(LDFLAGS) -o $@ $< $(ELIBS)

tools/cws2fws$(EXESUF): ELIBS = -lz

config.h: .config
.config: $(wildcard $(FFLIBS:%=$(SRC_PATH)/lib%/all*.c))
	@-tput bold 2>/dev/null
	@-printf '\nWARNING: $(?F) newer than config.h, rerun configure\n\n'
	@-tput sgr0 2>/dev/null

SUBDIR_VARS := CLEANFILES EXAMPLES FFLIBS HOSTPROGS TESTPROGS TOOLS      \
               ARCH_HEADERS BUILT_HEADERS SKIPHEADERS                    \
               ARMV5TE-OBJS ARMV6-OBJS ARMVFP-OBJS NEON-OBJS             \
               MMI-OBJS ALTIVEC-OBJS VIS-OBJS                            \
               MMX-OBJS YASM-OBJS                                        \
<<<<<<< HEAD
               MIPSFPU-OBJS MIPSDSPR2-OBJS MIPSDSPR1-OBJS MIPS32R2-OBJS  \
               OBJS TESTOBJS
=======
               OBJS HOSTOBJS TESTOBJS
>>>>>>> 0db9eba4

define RESET
$(1) :=
$(1)-yes :=
endef

define DOSUBDIR
$(foreach V,$(SUBDIR_VARS),$(eval $(call RESET,$(V))))
SUBDIR := $(1)/
include $(SRC_PATH)/$(1)/Makefile
-include $(SRC_PATH)/$(1)/$(ARCH)/Makefile
include $(SRC_PATH)/library.mak
endef

$(foreach D,$(FFLIBS),$(eval $(call DOSUBDIR,lib$(D))))

define DOPROG
OBJS-$(1) += $(1).o
$(1)_g$(EXESUF): $(OBJS-$(1))
$$(OBJS-$(1)): CFLAGS  += $(CFLAGS-$(1))
$(1)_g$(EXESUF): LDFLAGS += $(LDFLAGS-$(1))
$(1)_g$(EXESUF): FF_EXTRALIBS += $(LIBS-$(1))
-include $$(OBJS-$(1):.o=.d)
endef

$(foreach P,$(PROGS-yes),$(eval $(call DOPROG,$(P))))

%$(PROGSSUF)_g$(EXESUF): %.o cmdutils.o $(FF_DEP_LIBS)
	$(LD) $(LDFLAGS) -o $@ $(OBJS-$*) cmdutils.o $(FF_EXTRALIBS)

OBJDIRS += tools

-include $(wildcard tools/*.d)

VERSION_SH  = $(SRC_PATH)/version.sh
GIT_LOG     = $(SRC_PATH)/.git/logs/HEAD

.version: $(wildcard $(GIT_LOG)) $(VERSION_SH) config.mak
.version: M=@

version.h .version:
	$(M)$(VERSION_SH) $(SRC_PATH) version.h $(EXTRA_VERSION)
	$(Q)touch .version

# force version.sh to run whenever version might have changed
-include .version

ifdef PROGS
install: install-progs install-data
endif

install: install-libs install-headers

install-libs: install-libs-yes

install-progs-yes:
install-progs-$(CONFIG_SHARED): install-libs

install-progs: install-progs-yes $(PROGS)
	$(Q)mkdir -p "$(BINDIR)"
	$(INSTALL) -c -m 755 $(INSTPROGS) "$(BINDIR)"

install-data: $(DATA_FILES) $(EXAMPLES_FILES)
	$(Q)mkdir -p "$(DATADIR)/examples"
	$(INSTALL) -m 644 $(DATA_FILES) "$(DATADIR)"
	$(INSTALL) -m 644 $(EXAMPLES_FILES) "$(DATADIR)/examples"

uninstall: uninstall-libs uninstall-headers uninstall-progs uninstall-data

uninstall-progs:
	$(RM) $(addprefix "$(BINDIR)/", $(ALLPROGS))

uninstall-data:
	$(RM) -r "$(DATADIR)"

clean::
	$(RM) $(ALLPROGS) $(ALLPROGS_G)
	$(RM) $(CLEANSUFFIXES)
	$(RM) $(TOOLS)
	$(RM) $(CLEANSUFFIXES:%=tools/%)
	$(RM) coverage.info
	$(RM) -r coverage-html

distclean::
	$(RM) $(DISTCLEANSUFFIXES)
	$(RM) config.* .version version.h libavutil/avconfig.h

config:
	$(SRC_PATH)/configure $(value FFMPEG_CONFIGURATION)

# Without the sed genthml thinks "libavutil" and "./libavutil" are two different things
coverage.info: $(wildcard *.gcda *.gcno */*.gcda */*.gcno */*/*.gcda */*/*.gcno)
	$(Q)lcov -c -d . -b . | sed -e 's#/./#/#g' > $@

coverage-html: coverage.info
	$(Q)mkdir -p $@
	$(Q)genhtml -o $@ $<
	$(Q)touch $@

check: all alltools examples testprogs fate

include $(SRC_PATH)/doc/Makefile
include $(SRC_PATH)/tests/Makefile

$(sort $(OBJDIRS)):
	$(Q)mkdir -p $@

# Dummy rule to stop make trying to rebuild removed or renamed headers
%.h:
	@:

# Disable suffix rules.  Most of the builtin rules are suffix rules,
# so this saves some time on slow systems.
.SUFFIXES:

.PHONY: all all-yes alltools check *clean config install*
.PHONY: testprogs uninstall*<|MERGE_RESOLUTION|>--- conflicted
+++ resolved
@@ -72,12 +72,8 @@
                ARMV5TE-OBJS ARMV6-OBJS ARMVFP-OBJS NEON-OBJS             \
                MMI-OBJS ALTIVEC-OBJS VIS-OBJS                            \
                MMX-OBJS YASM-OBJS                                        \
-<<<<<<< HEAD
                MIPSFPU-OBJS MIPSDSPR2-OBJS MIPSDSPR1-OBJS MIPS32R2-OBJS  \
-               OBJS TESTOBJS
-=======
                OBJS HOSTOBJS TESTOBJS
->>>>>>> 0db9eba4
 
 define RESET
 $(1) :=
